{
  "prelude": [
    "import * as TeamTypes from '../constants/types/teams'",
    "import * as Types from '../constants/types/chat'",
    "import * as RPCChatTypes from '../constants/types/rpc-chat-gen'",
    "import HiddenString from '../util/hidden-string'",
    "import {type DeviceType} from '../constants/types/devices'",
    "import {type Path} from '../route-tree'"
  ],
  "actions": {
    "updateBadging": {
      "conversationIDKey": "Types.ConversationIDKey"
    },
    "deleteEntity": {
      "keyPath": "Array<string>",
      "ids": "Iterable<string>"
    },
    "mergeEntity": {
      "keyPath": "Array<string>",
      "entities": "I.Map<any, any> | I.List<any>"
    },
    "replaceEntity": {
      "keyPath": "Array<string>",
      "entities": "I.Map<any, any> | I.List<any>"
    },
    "subtractEntity": {
      "keyPath": "Array<string>",
      "entities": "I.List<any>"
    },
    "pendingToRealConversation": {
      "oldKey": "Types.ConversationIDKey",
      "newKey": "Types.ConversationIDKey"
    },
    "updateLatestMessage": {
      "conversationIDKey": "Types.ConversationIDKey"
    },
    "openFolder": {},
    "openTlfInChat": {
      "tlf": "string",
      "isTeam?": "boolean"
    },
    "setupChatHandlers": {},
    "loadMoreMessages": {
      "conversationIDKey": "Types.ConversationIDKey",
      "onlyIfUnloaded": "boolean",
      "fromUser?": "boolean",
      "wantNewer?": "boolean",
      "numberOverride?": "?number"
    },
    "showEditor": {
      "message": "?Types.Message"
    },
    "muteConversation": {
      "conversationIDKey": "Types.ConversationIDKey",
      "muted": "boolean"
    },
    "blockConversation": {
      "blocked": "boolean",
      "conversationIDKey": "Types.ConversationIDKey",
      "reportUser": "boolean"
    },
    "editMessage": {
      "message": "Types.Message",
      "text": "HiddenString"
    },
    "leaveConversation": {
      "conversationIDKey": "Types.ConversationIDKey"
    },
    "deleteMessage": {
      "message": "Types.Message"
    },
    "addPending": {
      "participants": "Array<string>",
      "temporary": "boolean"
    },
    "removeTempPendingConversations": {},
    "markSeenMessage": {
      "conversationIDKey": "Types.ConversationIDKey",
      "messageKey": "Types.MessageKey"
    },
    "updateThread": {
      "thread": "RPCChatTypes.UIMessages",
      "yourName": "string",
      "yourDeviceName": "string",
      "conversationIDKey": "string",
      "append": "boolean"
    },
    "updatedNotifications": {
      "conversationIDKey": "Types.ConversationIDKey",
      "notifications": "Types.NotificationsState"
    },
    "outboxMessageBecameReal": {
      "oldMessageKey": "Types.MessageKey",
      "newMessageKey": "Types.MessageKey"
    },
    "removeOutboxMessage": {
      "conversationIDKey": "Types.ConversationIDKey",
      "outboxID": "Types.OutboxIDKey"
    },
    "openConversation": {
      "conversationIDKey": "Types.ConversationIDKey"
    },
    "openTeamConversation": {
      "teamname": "TeamTypes.Teamname",
      "channelname": "string"
    },
    "openAttachmentPopup": {
      "message": "Types.AttachmentMessage",
      "currentPath": "Path"
    },
    "setPreviousConversation": {
      "conversationIDKey": "?Types.ConversationIDKey"
    },
    "threadLoadedOffline": {
      "conversationIDKey": "Types.ConversationIDKey"
    },
    "uploadProgress": {
      "messageKey": "Types.MessageKey",
      "progress": "?number"
    },
<<<<<<< HEAD
=======
    "selectConversation": {
      "conversationIDKey": "?Types.ConversationIDKey",
      "fromUser?": "boolean"
    },
    "selectOrPreviewConversation": {
      "conversationIDKey": "Types.ConversationIDKey",
      "previousPath": "Array<string>"
    },
>>>>>>> 09219959
    "attachmentSaved": {
      "messageKey": "Types.MessageKey",
      "path": "?string"
    },
    "saveAttachment": {
      "messageKey": "Types.MessageKey"
    },
    "attachmentSaveStart": {
      "messageKey": "Types.MessageKey"
    },
    "attachmentSaveFailed": {
      "messageKey": "Types.MessageKey"
    },
    "selectAttachment": {
      "input": "Types.AttachmentInput"
    },
    "loadAttachment": {
      "messageKey": "Types.MessageKey",
      "loadPreview": "boolean"
    },
    "loadingMessages": {
      "conversationIDKey": "Types.ConversationIDKey",
      "isRequesting": "boolean"
    },
    "incomingTyping": {
      "activity": "RPCChatTypes.TyperInfo"
    },
    "updateTyping": {
      "conversationIDKey": "Types.ConversationIDKey",
      "typing": "boolean"
    },
    "setTypers": {
      "conversationIDKey": "Types.ConversationIDKey",
      "typing": "Array<string>"
    },
    "updateBrokenTracker": {
      "userToBroken": "{[username: string]: boolean}"
    },
    "clearMessages": {
      "conversationIDKey": "Types.ConversationIDKey"
    },
    "setNotifications": {
      "conversationIDKey": "Types.ConversationIDKey",
      "deviceType": "DeviceType",
      "notifyType": "Types.NotifyType"
    },
    "toggleChannelWideNotifications": {
      "conversationIDKey": "Types.ConversationIDKey"
    },
    "updateMetadata": {
      "users": "Array<string>"
    },
    "updatedMetadata": {
      "updated": "{[key: string]: Types.MetaData}"
    },
    "setLoaded": {
      "conversationIDKey": "Types.ConversationIDKey",
      "isLoaded": "boolean"
    },
    "joinConversation": {
      "conversationIDKey": "Types.ConversationIDKey"
    },
    "appendMessages": {
      "conversationIDKey": "Types.ConversationIDKey",
      "isSelected": "boolean",
      "isAppFocused": "boolean",
      "messages": "Array<Types.ServerMessage>",
      "svcShouldDisplayNotification": "boolean"
    },
    "prependMessages": {
      "conversationIDKey": "Types.ConversationIDKey",
      "messages": "Array<Types.ServerMessage>",
      "moreToLoad": "boolean"
    },
    "startConversation": {
      "users": "Array<string>",
      "forceImmediate?": "boolean",
      "temporary?": "boolean",
      "forSearch?": "boolean"
    },
    "postMessage": {
      "conversationIDKey": "Types.ConversationIDKey",
      "text": "HiddenString"
    },
    "retryMessage": {
      "conversationIDKey": "Types.ConversationIDKey",
      "outboxIDKey": "string"
    },
    "loadAttachmentPreview": {
      "messageKey": "Types.MessageKey"
    },
    "attachmentLoaded": {
      "messageKey": "Types.MessageKey",
      "path": "?string",
      "isPreview": "boolean"
    },
    "downloadProgress": {
      "messageKey": "Types.MessageKey",
      "isPreview": "boolean",
      "progress": "?number"
    },
    "updateTempMessage": {
      "conversationIDKey": "Types.ConversationIDKey",
      "message": "$Shape<Types.AttachmentMessage> | $Shape<Types.TextMessage>",
      "outboxIDKey": "Types.OutboxIDKey"
    },
    "retryAttachment": {
      "message": "Types.AttachmentMessage"
    },
    "saveAttachmentNative": {
      "messageKey": "Types.MessageKey"
    },
    "shareAttachment": {
      "messageKey": "Types.MessageKey"
    },
    "previewChannel": {
      "conversationIDKey": "Types.ConversationIDKey"
    },
    "updateResetParticipants": {
      "conversationIDKey": "Types.ConversationIDKey",
      "participants": "Array<string>"
    },
    "resetLetThemIn": {
      "conversationIDKey": "Types.ConversationIDKey",
      "username": "string"
    },
    "resetChatWithoutThem": {
      "conversationIDKey": "Types.ConversationIDKey",
      "username": "string"
    }
  }
}<|MERGE_RESOLUTION|>--- conflicted
+++ resolved
@@ -118,17 +118,10 @@
       "messageKey": "Types.MessageKey",
       "progress": "?number"
     },
-<<<<<<< HEAD
-=======
-    "selectConversation": {
-      "conversationIDKey": "?Types.ConversationIDKey",
-      "fromUser?": "boolean"
-    },
     "selectOrPreviewConversation": {
       "conversationIDKey": "Types.ConversationIDKey",
       "previousPath": "Array<string>"
     },
->>>>>>> 09219959
     "attachmentSaved": {
       "messageKey": "Types.MessageKey",
       "path": "?string"
