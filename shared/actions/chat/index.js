// @flow
import * as Attachment from './attachment'
import * as ChatTypes from '../../constants/types/flow-types-chat'
import * as Constants from '../../constants/chat'
import * as SearchConstants from '../../constants/search'
import * as Creators from './creators'
import * as SearchCreators from '../search/creators'
import * as Inbox from './inbox'
import * as Messages from './messages'
import * as Shared from './shared'
import * as Saga from '../../util/saga'
import * as EngineRpc from '../engine/helper'
import HiddenString from '../../util/hidden-string'
import engine from '../../engine'
import {Map, Set} from 'immutable'
import {NotifyPopup} from '../../native/notifications'
import {
  apiserverGetRpcPromise,
  TlfKeysTLFIdentifyBehavior,
  ConstantsStatusCode,
  teamsTeamCreateRpcPromise,
  teamsTeamAddMemberRpcPromise,
  TeamsTeamRole,
} from '../../constants/types/flow-types'
import {call, put, all, take, select, race} from 'redux-saga/effects'
import {delay} from 'redux-saga'
import {isMobile} from '../../constants/platform'
import {navigateTo, switchTo} from '../route-tree'
import {openInKBFS} from '../kbfs'
import {parseFolderNameToUsers} from '../../util/kbfs'
import {publicFolderWithUsers, privateFolderWithUsers} from '../../constants/config'
import {chatTab} from '../../constants/tabs'
import {showMainWindow} from '../platform-specific'
import some from 'lodash/some'
import {toDeviceType} from '../../constants/types/more'
import {usernameSelector, inboxSearchSelector, previousConversationSelector} from '../../constants/selectors'

import type {Action} from '../../constants/types/flux'
import type {ChangedFocus} from '../../constants/app'
import type {TLFIdentifyBehavior} from '../../constants/types/flow-types'
import type {SagaGenerator} from '../../constants/types/saga'
import type {TypedState} from '../../constants/reducer'

const _incomingMessage = function*(action: Constants.IncomingMessage): SagaGenerator<any, any> {
  switch (action.payload.activity.activityType) {
    case ChatTypes.NotifyChatChatActivityType.setStatus:
      const setStatus: ?ChatTypes.SetStatusInfo = action.payload.activity.setStatus
      if (setStatus) {
        yield call(Inbox.processConversation, setStatus.conv)
        yield call(_ensureValidSelectedChat, false, true)
      }
      return
    case ChatTypes.NotifyChatChatActivityType.failedMessage:
      const failedMessage: ?ChatTypes.FailedMessageInfo = action.payload.activity.failedMessage
      if (failedMessage && failedMessage.outboxRecords) {
        for (const outboxRecord of failedMessage.outboxRecords) {
          const conversationIDKey = Constants.conversationIDToKey(outboxRecord.convID)
          const outboxID = Constants.outboxIDToKey(outboxRecord.outboxID)
          // $FlowIssue
          const errTyp = outboxRecord.state.error.typ
          const failureDescription = _decodeFailureDescription(errTyp)
          const isConversationLoaded = yield select(Shared.conversationStateSelector, conversationIDKey)
          if (!isConversationLoaded) return

          const pendingMessage = yield select(Shared.messageOutboxIDSelector, conversationIDKey, outboxID)
          if (pendingMessage) {
            yield put(
              Creators.updateTempMessage(
                conversationIDKey,
                {
                  ...pendingMessage,
                  failureDescription,
                  messageState: 'failed',
                },
                outboxID
              )
            )
          } else {
            throw new Error("Pending message wasn't found!")
          }
        }
      }
      return
    case ChatTypes.NotifyChatChatActivityType.readMessage:
      if (action.payload.activity.readMessage) {
        yield call(Inbox.processConversation, action.payload.activity.readMessage.conv)
      }
      return
    case ChatTypes.NotifyChatChatActivityType.incomingMessage:
      const incomingMessage: ?ChatTypes.IncomingMessage = action.payload.activity.incomingMessage
      if (incomingMessage) {
        // If it's a public chat, the GUI (currently) wants no part of it. We
        // especially don't want to surface the conversation as if it were a
        // private one, which is what we were doing before this change.
        if (
          incomingMessage.conv &&
          incomingMessage.conv.visibility !== ChatTypes.CommonTLFVisibility.private
        ) {
          return
        }

        if (incomingMessage.conv) {
          yield call(Inbox.processConversation, incomingMessage.conv)
        }

        const messageUnboxed: ChatTypes.UIMessage = incomingMessage.message
        const yourName = yield select(usernameSelector)
        const yourDeviceName = yield select(Shared.devicenameSelector)
        const conversationIDKey = Constants.conversationIDToKey(incomingMessage.convID)
        const message = _unboxedToMessage(messageUnboxed, yourName, yourDeviceName, conversationIDKey)
        const svcShouldDisplayNotification = incomingMessage.displayDesktopNotification

        const pagination = incomingMessage.pagination
        if (pagination) {
          yield put(Creators.updatePaginationNext(conversationIDKey, pagination.next))
        }

        // Is this message for the currently selected and focused conversation?
        // And is the Chat tab the currently displayed route? If all that is
        // true, mark it as read ASAP to avoid badging it -- we don't need to
        // badge, the user's looking at it already.  Also mark as read ASAP if
        // it was written by the current user.
        const selectedConversationIDKey = yield select(Constants.getSelectedConversation)
        const appFocused = yield select(Shared.focusedSelector)
        const selectedTab = yield select(Shared.routeSelector)
        const chatTabSelected = selectedTab === chatTab
        const conversationIsFocused =
          conversationIDKey === selectedConversationIDKey && appFocused && chatTabSelected

        if (message && message.messageID && conversationIsFocused) {
          try {
            yield call(ChatTypes.localMarkAsReadLocalRpcPromise, {
              param: {
                conversationID: incomingMessage.convID,
                msgID: message.messageID,
              },
            })
          } catch (err) {
            console.log(`Couldn't mark as read ${conversationIDKey} ${err}`)
          }
        }

        const messageFromYou =
          message.deviceName === yourDeviceName && message.author && yourName === message.author

        let pendingMessage
        if (
          (message.type === 'Text' || message.type === 'Attachment') &&
          messageFromYou &&
          message.outboxID
        ) {
          pendingMessage = yield select(Shared.messageOutboxIDSelector, conversationIDKey, message.outboxID)
        }

        if (pendingMessage) {
          yield put(Creators.outboxMessageBecameReal(pendingMessage.key, message.key))

          // If the message has an outboxID and came from our device, then we
          // sent it and have already rendered it in the message list; we just
          // need to mark it as sent.
          yield put(Creators.updateTempMessage(conversationIDKey, message, message.outboxID))

          const messageID = message.messageID
          if (messageID) {
            yield put(
              Creators.markSeenMessage(
                conversationIDKey,
                Constants.messageKey(
                  conversationIDKey,
                  message.type === 'Text' ? 'messageIDText' : 'messageIDAttachment',
                  messageID
                )
              )
            )
          }
        } else {
          yield put(
            Creators.appendMessages(
              conversationIDKey,
              conversationIDKey === selectedConversationIDKey,
              appFocused,
              [message],
              svcShouldDisplayNotification
            )
          )
        }
      }
      break
    default:
      console.warn(
        'Unsupported incoming message type for Chat of type:',
        action.payload.activity.activityType
      )
  }
}

const _incomingTyping = function*(action: Constants.IncomingTyping): SagaGenerator<any, any> {
  // $FlowIssue
  for (const activity of action.payload.activity) {
    const conversationIDKey = Constants.conversationIDToKey(activity.convID)
    const typers = activity.typers || []
    const typing = typers.map(typer => typer.username)
    yield put(Creators.setTypers(conversationIDKey, typing))
  }
}

const _setupChatHandlers = function*(): SagaGenerator<any, any> {
  yield put((dispatch: Dispatch) => {
    engine().setIncomingHandler('chat.1.NotifyChat.NewChatActivity', ({activity}) => {
      dispatch(Creators.incomingMessage(activity))
    })

    engine().setIncomingHandler('chat.1.NotifyChat.ChatTypingUpdate', ({typingUpdates}) => {
      dispatch(Creators.incomingTyping(typingUpdates))
    })

    engine().setIncomingHandler('chat.1.NotifyChat.ChatIdentifyUpdate', ({update}) => {
      const usernames = update.CanonicalName.split(',')
      const broken = (update.breaks.breaks || []).map(b => b.user.username)
      const userToBroken = usernames.reduce((map, name) => {
        map[name] = !!broken.includes(name)
        return map
      }, {})
      dispatch(Creators.updateBrokenTracker(userToBroken))
    })

    engine().setIncomingHandler('chat.1.NotifyChat.ChatTLFFinalize', ({convID}) => {
      dispatch(Creators.getInboxAndUnbox([Constants.conversationIDToKey(convID)]))
    })

    engine().setIncomingHandler('chat.1.NotifyChat.ChatInboxStale', () => {
      dispatch(Creators.inboxStale())
    })

    engine().setIncomingHandler('chat.1.NotifyChat.ChatTLFResolve', ({convID, resolveInfo: {newTLFName}}) => {
      dispatch(Creators.inboxStale())
    })

    engine().setIncomingHandler('chat.1.NotifyChat.ChatThreadsStale', ({updates}) => {
      if (updates) {
        dispatch(Creators.markThreadsStale(updates))
      }
    })

    engine().setIncomingHandler('chat.1.NotifyChat.ChatJoinedConversation', () => {
      dispatch(Creators.inboxStale())
    })

    engine().setIncomingHandler('chat.1.NotifyChat.ChatLeftConversation', () => {
      dispatch(Creators.inboxStale())
    })
  })
}

const inboxSelector = (state: TypedState, conversationIDKey) => state.chat.get('inbox')

const _ensureValidSelectedChat = function*(onlyIfNoSelection: boolean, forceSelectOnMobile: boolean) {
  // Mobile doesn't auto select a conversation
  if (isMobile && !forceSelectOnMobile) {
    return
  }

  const inbox = yield select(inboxSelector)
  if (inbox.count()) {
    const conversationIDKey = yield select(Constants.getSelectedConversation)

    if (onlyIfNoSelection && conversationIDKey) {
      return
    }

    const alwaysShow = yield select(Shared.alwaysShowSelector)

    const current = inbox.find(c => c.get('conversationIDKey') === conversationIDKey)
    // current is good
    if (current && (!current.get('isEmpty') || alwaysShow.has(conversationIDKey))) {
      return
    }

    const firstGood = inbox.find(i => !i.get('isEmpty') || alwaysShow.has(i.get('conversationIDKey')))
    if (firstGood && !isMobile) {
      const conversationIDKey = firstGood.get('conversationIDKey')
      yield put(Creators.selectConversation(conversationIDKey, false))
    } else {
      yield put(Creators.selectConversation(null, false))
    }
  }
}

const _updateThread = function*({
  payload: {yourName, thread, yourDeviceName, conversationIDKey},
}: Constants.UpdateThread) {
  let newMessages = []
  const newUnboxeds = (thread && thread.messages) || []
  for (const unboxed of newUnboxeds) {
    const message = _unboxedToMessage(unboxed, yourName, yourDeviceName, conversationIDKey)
    const messageFromYou =
      message.deviceName === yourDeviceName && message.author && yourName === message.author

    let pendingMessage
    if ((message.type === 'Text' || message.type === 'Attachment') && messageFromYou && message.outboxID) {
      pendingMessage = yield select(
        Shared.pendingMessageOutboxIDSelector,
        conversationIDKey,
        message.outboxID
      )
    }

    if (pendingMessage) {
      // Delete the pre-existing pending version of this message, since we're
      // about to add a newly received version of the same message.
      yield put(Creators.removeOutboxMessage(conversationIDKey, message.outboxID))
    }
    newMessages.push(message)
  }

  newMessages = newMessages.reverse()
  const pagination = _threadToPagination(thread)
  yield put(Creators.prependMessages(conversationIDKey, newMessages, !pagination.last, pagination.next))
}

function subSagaUpdateThread(yourName, yourDeviceName, conversationIDKey) {
  return function*({thread}) {
    if (thread) {
      const decThread: ChatTypes.UIMessages = JSON.parse(thread)
      yield put(Creators.updateThread(decThread, yourName, yourDeviceName, conversationIDKey))
    }
    return EngineRpc.rpcResult()
  }
}

const getThreadNonblockSagaMap = (yourName, yourDeviceName, conversationIDKey) => ({
  'chat.1.chatUi.chatThreadCached': subSagaUpdateThread(yourName, yourDeviceName, conversationIDKey),
  'chat.1.chatUi.chatThreadFull': subSagaUpdateThread(yourName, yourDeviceName, conversationIDKey),
})

const _loadMoreMessages = function*(action: Constants.LoadMoreMessages): SagaGenerator<any, any> {
  const conversationIDKey = action.payload.conversationIDKey

  try {
    if (!conversationIDKey) {
      return
    }

    if (Constants.isPendingConversationIDKey(conversationIDKey)) {
      console.log('Bailing on selected pending conversation no matching inbox')
      return
    }

    const inboxConvo = yield select(Shared.selectedInboxSelector, conversationIDKey)

    if (inboxConvo && inboxConvo.state !== 'unboxed') {
      console.log('Bailing on not yet unboxed conversation')
      return
    }

    const rekeyInfoSelector = (state: TypedState, conversationIDKey: Constants.ConversationIDKey) => {
      return state.chat.get('rekeyInfos').get(conversationIDKey)
    }
    const rekeyInfo = yield select(rekeyInfoSelector, conversationIDKey)

    if (rekeyInfo) {
      console.log('Bailing on chat due to rekey info')
      return
    }

    const oldConversationState = yield select(Shared.conversationStateSelector, conversationIDKey)

    let next = null
    if (oldConversationState) {
      if (action.payload.onlyIfUnloaded && oldConversationState.get('isLoaded')) {
        console.log('Bailing on chat load more due to already has initial load')
        return
      }

      if (oldConversationState.get('isRequesting')) {
        console.log('Bailing on chat load more due to isRequesting already')
        return
      }

      if (oldConversationState.get('moreToLoad') === false) {
        console.log('Bailing on chat load more due to no more to load')
        return
      }

      next = oldConversationState.get('paginationNext', undefined)
    }

    yield put(Creators.loadingMessages(conversationIDKey, true))

    const yourName = yield select(usernameSelector)
    const yourDeviceName = yield select(Shared.devicenameSelector)

    // We receive the list with edit/delete/etc already applied so lets filter that out
    const messageTypes = Object.keys(ChatTypes.CommonMessageType)
      .filter(k => !['edit', 'delete', 'headline', 'attachmentuploaded'].includes(k))
      .map(k => ChatTypes.CommonMessageType[k])
    const conversationID = Constants.keyToConversationID(conversationIDKey)

    const loadThreadChanMapRpc = new EngineRpc.EngineRpcCall(
      getThreadNonblockSagaMap(yourName, yourDeviceName, conversationIDKey),
      ChatTypes.localGetThreadNonblockRpcChannelMap,
      'localGetThreadNonblock',
      {
        param: {
          conversationID,
          identifyBehavior: TlfKeysTLFIdentifyBehavior.chatGui,
          pagination: {
            last: false,
            next,
            num: Constants.maxMessagesToLoadAtATime,
            previous: null,
          },
          query: {
            disableResolveSupersedes: false,
            markAsRead: true,
            messageTypes,
          },
        },
      }
    )

    const result = yield call(loadThreadChanMapRpc.run)

    if (EngineRpc.isFinished(result)) {
      const {payload: {params, error}} = result

      if (error) {
        console.warn('error in localGetThreadNonblock', error)
      }

      if (params.offline) {
        yield put(Creators.threadLoadedOffline(conversationIDKey))
      }

      yield put(Creators.setLoaded(conversationIDKey, !error)) // reset isLoaded on error
    } else {
      console.warn('localGetThreadNonblock rpc bailed early')
    }

    // Do this here because it's possible loading messages takes a while
    // If this is the selected conversation and this was a result of user action
    // We can assume the messages we've loaded have been seen.
    const selectedConversationIDKey = yield select(Constants.getSelectedConversation)
    if (selectedConversationIDKey === conversationIDKey && action.payload.fromUser) {
      yield put(Creators.updateBadging(conversationIDKey))
      yield put(Creators.updateLatestMessage(conversationIDKey))
    }
  } finally {
    yield put(Creators.loadingMessages(conversationIDKey, false))
  }
}

function _threadToPagination(thread): {last: any, next: any} {
  if (thread && thread.pagination) {
    return thread.pagination
  }
  return {
    last: undefined,
    next: undefined,
  }
}

// used to key errors
let errorIdx = 1

function _decodeFailureDescription(typ: ChatTypes.OutboxErrorType): string {
  switch (typ) {
    case ChatTypes.LocalOutboxErrorType.misc:
      return 'unknown error'
    case ChatTypes.LocalOutboxErrorType.offline:
      return 'disconnected from chat server'
    case ChatTypes.LocalOutboxErrorType.identify:
      return 'proofs failed for recipient user'
    case ChatTypes.LocalOutboxErrorType.toolong:
      return 'message is too long'
  }
  return `unknown error type ${typ}`
}

function _unboxedToMessage(
  message: ChatTypes.UIMessage,
  yourName,
  yourDeviceName,
  conversationIDKey: Constants.ConversationIDKey
): Constants.Message {
  if (message && message.state === ChatTypes.ChatUiMessageUnboxedState.outbox && message.outbox) {
    // Outbox messages are always text, not attachments.
<<<<<<< HEAD
    const payload: ChatTypes.OutboxRecord = message.outbox
    const messageState: Constants.MessageState =
      payload && payload.state && payload.state.state === ChatTypes.LocalOutboxStateType.error
        ? 'failed'
        : 'pending'
    const messageBody: ChatTypes.MessageBody = payload.Msg.messageBody
    const failureDescription =
      messageState === 'failed' // prettier-ignore $FlowIssue
        ? _decodeFailureDescription(payload.state.error.typ)
        : null
=======
    const payload: ChatTypes.UIMessageOutbox = message.outbox
    const messageState: Constants.MessageState = payload &&
      payload.state &&
      payload.state.state === ChatTypes.LocalOutboxStateType.error
      ? 'failed'
      : 'pending'
    const failureDescription = messageState === 'failed' // prettier-ignore $FlowIssue
      ? _decodeFailureDescription(payload.state.error.typ)
      : null
>>>>>>> 7b69d8a5
    // $FlowIssue
    const messageText: ChatTypes.MessageText = message.outbox.body
    const outboxIDKey = payload.outboxID

    return {
      author: yourName,
      conversationIDKey,
      deviceName: yourDeviceName,
      deviceType: isMobile ? 'mobile' : 'desktop',
      editedCount: 0,
      failureDescription,
      key: Constants.messageKey(conversationIDKey, 'outboxIDText', outboxIDKey),
      message: new HiddenString((messageText && messageText.body) || ''),
      messageState,
      outboxID: outboxIDKey,
      senderDeviceRevokedAt: null,
      timestamp: payload.ctime,
      type: 'Text',
      you: yourName,
    }
  }

  if (message.state === ChatTypes.ChatUiMessageUnboxedState.valid) {
    const payload = message.valid
    if (payload) {
      const common = {
        author: payload.senderUsername,
        conversationIDKey,
        deviceName: payload.senderDeviceName,
        deviceType: toDeviceType(payload.senderDeviceType),
        failureDescription: null,
        messageID: payload.messageID,
        senderDeviceRevokedAt: payload.senderDeviceRevokedAt,
        timestamp: payload.ctime,
        you: yourName,
      }

      switch (payload.messageBody.messageType) {
        case ChatTypes.CommonMessageType.text:
          const outboxID = payload.outboxID
          const p: any = payload
          const message = new HiddenString(
            (p.messageBody && p.messageBody.text && p.messageBody.text.body) || ''
          )
          // end to del
          return {
            type: 'Text',
            ...common,
            editedCount: payload.superseded ? 1 : 0, // mark it as edited if it's been superseded
            message,
            messageState: 'sent', // TODO, distinguish sent/pending once CORE sends it.
            outboxID,
            key: Constants.messageKey(common.conversationIDKey, 'messageIDText', common.messageID),
          }
        case ChatTypes.CommonMessageType.attachment: {
          const outboxID = payload.outboxID
          if (!payload.messageBody.attachment) {
            throw new Error('empty attachment body')
          }
          const attachment: ChatTypes.MessageAttachment = payload.messageBody.attachment
          const preview =
            attachment && (attachment.preview || (attachment.previews && attachment.previews[0]))
          const attachmentInfo = Constants.getAttachmentInfo(preview, attachment && attachment.object)

          let messageState
          if (attachment.uploaded) {
            messageState = 'sent'
          } else {
            messageState = common.author === common.you ? 'uploading' : 'placeholder'
          }

          return {
            type: 'Attachment',
            ...common,
            ...attachmentInfo,
            messageState,
            outboxID,
            key: Constants.messageKey(common.conversationIDKey, 'messageIDAttachment', common.messageID),
          }
        }
        case ChatTypes.CommonMessageType.attachmentuploaded: {
          if (!payload.messageBody.attachmentuploaded) {
            throw new Error('empty attachmentuploaded body')
          }
          const attachmentUploaded: ChatTypes.MessageAttachmentUploaded =
            payload.messageBody.attachmentuploaded
          const previews = attachmentUploaded && attachmentUploaded.previews
          const preview = previews && previews[0]
          const attachmentInfo = Constants.getAttachmentInfo(
            preview,
            attachmentUploaded && attachmentUploaded.object
          )

          return {
            key: Constants.messageKey(
              common.conversationIDKey,
              'messageIDAttachmentUpdate',
              common.messageID
            ),
            messageID: common.messageID,
            targetMessageID: attachmentUploaded.messageID,
            timestamp: common.timestamp,
            type: 'UpdateAttachment',
            updates: {
              ...attachmentInfo,
              messageState: 'sent',
            },
          }
        }
        case ChatTypes.CommonMessageType.delete:
          const deletedIDs = (payload.messageBody.delete && payload.messageBody.delete.messageIDs) || []
          return {
            type: 'Deleted',
            timestamp: payload.ctime,
            messageID: payload.messageID,
            key: Constants.messageKey(common.conversationIDKey, 'messageIDDeleted', common.messageID),
            deletedIDs,
          }
        case ChatTypes.CommonMessageType.edit: {
          const message = new HiddenString(
            (payload.messageBody && payload.messageBody.edit && payload.messageBody.edit.body) || ''
          )
          const outboxID = payload.outboxID
          const targetMessageID = payload.messageBody.edit ? payload.messageBody.edit.messageID : 0
          return {
            key: Constants.messageKey(common.conversationIDKey, 'messageIDEdit', common.messageID),
            message,
            messageID: common.messageID,
            outboxID,
            targetMessageID,
            timestamp: common.timestamp,
            type: 'Edit',
          }
        }
        case ChatTypes.CommonMessageType.join: {
          const message = new HiddenString('_*has joined the channel*_')
          return {
            type: 'Text',
            ...common,
            editedCount: 0,
            message,
            messageState: 'sent', // TODO, distinguish sent/pending once CORE sends it.
            key: Constants.messageKey(common.conversationIDKey, 'messageIDText', common.messageID),
          }
        }
        case ChatTypes.CommonMessageType.leave: {
          const message = new HiddenString('_*has left the channel*_')
          return {
            type: 'Text',
            ...common,
            editedCount: 0,
            message,
            messageState: 'sent', // TODO, distinguish sent/pending once CORE sends it.
            key: Constants.messageKey(common.conversationIDKey, 'messageIDText', common.messageID),
          }
        }
        default:
          const unhandled: Constants.UnhandledMessage = {
            ...common,
            key: Constants.messageKey(common.conversationIDKey, 'messageIDUnhandled', common.messageID),
            type: 'Unhandled',
          }
          return unhandled
      }
    }
  }

  if (message.state === ChatTypes.ChatUiMessageUnboxedState.error) {
    const error = message.error
    if (error) {
      switch (error.errType) {
        case ChatTypes.LocalMessageUnboxedErrorType.misc:
        case ChatTypes.LocalMessageUnboxedErrorType.badversionCritical: // fallthrough
        case ChatTypes.LocalMessageUnboxedErrorType.identify: // fallthrough
          return {
            conversationIDKey,
            key: Constants.messageKey(conversationIDKey, 'messageIDError', errorIdx++),
            messageID: error.messageID,
            reason: error.errMsg || '',
            timestamp: error.ctime,
            type: 'Error',
          }
        case ChatTypes.LocalMessageUnboxedErrorType.badversion:
          return {
            conversationIDKey,
            key: Constants.messageKey(conversationIDKey, 'errorInvisible', errorIdx++),
            data: message,
            messageID: error.messageID,
            timestamp: error.ctime,
            type: 'InvisibleError',
          }
      }
    }
  }

  return {
    type: 'Error',
    key: Constants.messageKey(conversationIDKey, 'error', errorIdx++),
    data: message,
    reason: "The message couldn't be loaded",
    conversationIDKey,
  }
}

const _openTlfInChat = function*(action: Constants.OpenTlfInChat): SagaGenerator<any, any> {
  const tlf = action.payload
  const me = yield select(usernameSelector)
  const userlist = parseFolderNameToUsers(me, tlf)
  const users = userlist.map(u => u.username)
  if (some(userlist, 'readOnly')) {
    console.warn('Bug: openTlfToChat should never be called on a convo with readOnly members.')
    return
  }
  yield put(Creators.startConversation(users))
}

const _startConversation = function*(action: Constants.StartConversation): SagaGenerator<any, any> {
  const {users, forceImmediate, temporary} = action.payload
  const me = yield select(usernameSelector)

  if (!users.includes(me)) {
    users.push(me)
    console.warn('Attempted to start a chat without the current user')
  }

  const inboxSelector = (state: TypedState, tlfName: string) => {
    return state.chat.get('inbox').find(convo => convo.get('participants').sort().join(',') === tlfName)
  }
  const tlfName = users.sort().join(',')
  const existing = yield select(inboxSelector, tlfName)

  if (forceImmediate && existing) {
    const newID = yield call(Shared.startNewConversation, existing.get('conversationIDKey'))
    yield put(Creators.selectConversation(newID, false))
  } else if (existing) {
    // Select existing conversations
    yield put(Creators.selectConversation(existing.get('conversationIDKey'), false))
    yield put(switchTo([chatTab]))
  } else {
    // Make a pending conversation so it appears in the inbox
    const conversationIDKey = Constants.pendingConversationIDKey(tlfName)
    yield put(Creators.addPending(users, temporary))
    yield put(Creators.selectConversation(conversationIDKey, false))
    yield put(switchTo([chatTab]))
  }
}

const _openFolder = function*(): SagaGenerator<any, any> {
  const conversationIDKey = yield select(Constants.getSelectedConversation)

  const inbox = yield select(Shared.selectedInboxSelector, conversationIDKey)
  if (inbox) {
<<<<<<< HEAD
    const helper =
      inbox.get('info').visibility === ChatTypes.CommonTLFVisibility.public
        ? publicFolderWithUsers
        : privateFolderWithUsers
=======
    const helper = inbox.visibility === ChatTypes.CommonTLFVisibility.public
      ? publicFolderWithUsers
      : privateFolderWithUsers
>>>>>>> 7b69d8a5
    const path = helper(inbox.get('participants').toArray())
    yield put(openInKBFS(path))
  } else {
    throw new Error(`Can't find conversation path`)
  }
}

const _newChat = function*(action: Constants.NewChat): SagaGenerator<any, any> {
  const inboxSearch = yield select(inboxSearchSelector)
  if (inboxSearch && !inboxSearch.isEmpty() && action.payload.existingParticipants.length === 0) {
    // Ignore 'New Chat' attempts when we're already building a chat
    return
  }
  yield put(Creators.setPreviousConversation(yield select(Constants.getSelectedConversation)))
  yield put(SearchCreators.addResultsToUserInput('chatSearch', action.payload.existingParticipants))
  yield put(Creators.selectConversation(null, false))
  yield put(SearchCreators.searchSuggestions('chatSearch'))
}

const _updateMetadata = function*(action: Constants.UpdateMetadata): SagaGenerator<any, any> {
  // Don't send sharing before signup values
  const metaData = yield select(Shared.metaDataSelector)
  const usernames = action.payload.users.filter(
    name =>
      metaData.getIn([name, 'fullname']) === undefined && name.indexOf('@') === -1 && name.indexOf('#') === -1
  )
  if (!usernames.length) {
    return
  }

  try {
    const results: any = yield call(apiserverGetRpcPromise, {
      param: {
        endpoint: 'user/lookup',
        args: [{key: 'usernames', value: usernames.join(',')}, {key: 'fields', value: 'profile'}],
      },
    })

    const parsed = JSON.parse(results.body)
    const payload = {}
    usernames.forEach((username, idx) => {
      const record = parsed.them[idx]
      const fullname = (record && record.profile && record.profile.full_name) || ''
      payload[username] = new Constants.MetaDataRecord({fullname})
    })

    yield put(Creators.updatedMetadata(payload))
  } catch (err) {
    if (err && err.code === ConstantsStatusCode.scapinetworkerror) {
      // Ignore api errors due to offline
    } else {
      throw err
    }
  }
}

const _selectConversation = function*(action: Constants.SelectConversation): SagaGenerator<any, any> {
  const {conversationIDKey, fromUser} = action.payload

  // Load the inbox item always
  if (conversationIDKey) {
    yield put(Creators.getInboxAndUnbox([conversationIDKey]))
  }

  const oldConversationState = yield select(Shared.conversationStateSelector, conversationIDKey)
  if (oldConversationState && oldConversationState.get('isStale') && conversationIDKey) {
    yield put(Creators.clearMessages(conversationIDKey))
  }

  const inbox = yield select(Shared.selectedInboxSelector, conversationIDKey)
  const inSearch = yield select((state: TypedState) => state.chat.get('inSearch'))
  if (inbox) {
    const participants = inbox.get('participants').toArray()
    yield put(Creators.updateMetadata(participants))
    // Update search but don't update the filter
    if (inSearch) {
      const me = yield select(usernameSelector)
      yield put(Creators.setInboxSearch(participants.filter(u => u !== me)))
      yield put(SearchCreators.setUserInputItems('chatSearch', participants.filter(u => u !== me)))
    }
  }

  if (conversationIDKey) {
    yield put(Creators.loadMoreMessages(conversationIDKey, true, fromUser))
    yield put(navigateTo([conversationIDKey], [chatTab]))
  } else {
    yield put(navigateTo([], [chatTab]))
  }

  // Do this here because it's possible loadMoreMessages bails early
  // but there are still unread messages that need to be marked as read
  if (fromUser && conversationIDKey) {
    yield put(Creators.updateBadging(conversationIDKey))
    yield put(Creators.updateLatestMessage(conversationIDKey))
  }
}

const _blockConversation = function*(action: Constants.BlockConversation): SagaGenerator<any, any> {
  const {blocked, conversationIDKey, reportUser} = action.payload
  const conversationID = Constants.keyToConversationID(conversationIDKey)
  if (blocked) {
    const status = reportUser
      ? ChatTypes.CommonConversationStatus.reported
      : ChatTypes.CommonConversationStatus.blocked
    const identifyBehavior: TLFIdentifyBehavior = TlfKeysTLFIdentifyBehavior.chatGui
    yield call(ChatTypes.localSetConversationStatusLocalRpcPromise, {
      param: {conversationID, identifyBehavior, status},
    })
  }
}

const _muteConversation = function*(action: Constants.MuteConversation): SagaGenerator<any, any> {
  const {conversationIDKey, muted} = action.payload
  const conversationID = Constants.keyToConversationID(conversationIDKey)
  const status = muted ? ChatTypes.CommonConversationStatus.muted : ChatTypes.CommonConversationStatus.unfiled
  const identifyBehavior: TLFIdentifyBehavior = TlfKeysTLFIdentifyBehavior.chatGui
  yield call(ChatTypes.localSetConversationStatusLocalRpcPromise, {
    param: {conversationID, identifyBehavior, status},
  })
}

const _updateBadging = function*(action: Constants.UpdateBadging): SagaGenerator<any, any> {
  // Update gregor's view of the latest message we've read.
  const {conversationIDKey} = action.payload
  const conversationState = yield select(Shared.conversationStateSelector, conversationIDKey)
  if (conversationState && conversationState.messages !== null && conversationState.messages.size > 0) {
    const conversationID = Constants.keyToConversationID(conversationIDKey)
    const msgID = conversationState.messages.get(conversationState.messages.size - 1).messageID
    try {
      yield call(ChatTypes.localMarkAsReadLocalRpcPromise, {
        param: {conversationID, msgID},
      })
    } catch (err) {
      console.log(`Couldn't mark as read ${conversationIDKey} ${err}`)
    }
  }
}

const _changedFocus = function*(action: ChangedFocus): SagaGenerator<any, any> {
  // Update badging and the latest message due to the refocus.
  const {appFocused} = action.payload
  const conversationIDKey = yield select(Constants.getSelectedConversation)
  const selectedTab = yield select(Shared.routeSelector)
  const chatTabSelected = selectedTab === chatTab
  if (conversationIDKey && chatTabSelected) {
    if (appFocused) {
      yield put(Creators.updateBadging(conversationIDKey))
    } else {
      // Reset the orange line when focus leaves the app.
      yield put(Creators.updateLatestMessage(conversationIDKey))
    }
  }
}

const _badgeAppForChat = function*(action: Constants.BadgeAppForChat): SagaGenerator<any, any> {
  const conversations = action.payload
  let conversationsWithKeys = {}
  conversations.map(conv => {
    conversationsWithKeys[Constants.conversationIDToKey(conv.get('convID'))] = conv.get('unreadMessages')
  })
  const conversationUnreadCounts = conversations.reduce((map, conv) => {
    const count = conv.get('unreadMessages')
    if (!count) {
      return map
    } else {
      return map.set(Constants.conversationIDToKey(conv.get('convID')), count)
    }
  }, Map())
  yield put(Creators.updateConversationUnreadCounts(conversationUnreadCounts))
}

const _sendNotifications = function*(action: Constants.AppendMessages): SagaGenerator<any, any> {
  const appFocused = yield select(Shared.focusedSelector)
  const selectedTab = yield select(Shared.routeSelector)
  const chatTabSelected = selectedTab === chatTab
  const convoIsSelected = action.payload.isSelected
  const svcDisplay = action.payload.svcShouldDisplayNotification

  console.log(
    'Deciding whether to notify new message:',
    svcDisplay,
    convoIsSelected,
    appFocused,
    chatTabSelected
  )
  // Only send if you're not looking at it and service wants us to
  if (svcDisplay && (!convoIsSelected || !appFocused || !chatTabSelected)) {
    const me = yield select(usernameSelector)
    const message = action.payload.messages.reverse().find(m => m.type === 'Text' && m.author !== me)
    // Is this message part of a muted conversation? If so don't notify.
    const convo = yield select(Shared.selectedInboxSelector, action.payload.conversationIDKey)
    if (convo && convo.get('status') !== 'muted') {
      if (message && message.type === 'Text') {
        console.log('Sending Chat notification')
        const snippet = Constants.makeSnippet(Constants.serverMessageToMessageText(message))
        yield put((dispatch: Dispatch) => {
          NotifyPopup(message.author, {body: snippet}, -1, message.author, () => {
            dispatch(Creators.selectConversation(action.payload.conversationIDKey, false))
            dispatch(switchTo([chatTab]))
            dispatch(showMainWindow())
          })
        })
      }
    }
  }
}

const _markThreadsStale = function*(action: Constants.MarkThreadsStale): SagaGenerator<any, any> {
  // Load inbox items of any stale items so we get update on rekeyInfos, etc
  const {updates} = action.payload
  const convIDs = updates.map(u => Constants.conversationIDToKey(u.convID))
  yield call(Inbox.unboxConversations, convIDs)

  // Selected is stale?
  const selectedConversation = yield select(Constants.getSelectedConversation)
  if (!selectedConversation) {
    return
  }
  yield put(Creators.clearMessages(selectedConversation))
  yield put(Creators.loadMoreMessages(selectedConversation, false))
}

function _threadIsCleared(originalAction: Action, checkAction: Action): boolean {
  return (
    originalAction.type === 'chat:loadMoreMessages' &&
    checkAction.type === 'chat:clearMessages' &&
    originalAction.payload.conversationIDKey === checkAction.payload.conversationIDKey
  )
}

const _openConversation = function*({
  payload: {conversationIDKey},
}: Constants.OpenConversation): SagaGenerator<any, any> {
  const inbox = yield select(inboxSelector)
  const validInbox = inbox.find(
    c => c.get('conversationIDKey') === conversationIDKey && c.get('state') === 'unboxed'
  )
  if (!validInbox) {
    yield put(Creators.getInboxAndUnbox([conversationIDKey]))
    const raceResult: {[key: string]: any} = yield race({
      updateInbox: take(
        a =>
          a.type === 'chat:updateInbox' &&
          a.payload.conversation &&
          a.payload.conversation.conversationIDKey === conversationIDKey
      ),
      timeout: call(delay, 10e3),
    })
    if (raceResult.updateInbox) {
      yield put(Creators.selectConversation(conversationIDKey, false))
    }
  } else {
    yield put(Creators.selectConversation(conversationIDKey, false))
  }
}

const _updateTyping = function*({
  payload: {conversationIDKey, typing},
}: Constants.UpdateTyping): SagaGenerator<any, any> {
  // Send we-are-typing info up to Gregor.
  if (!Constants.isPendingConversationIDKey(conversationIDKey)) {
    const conversationID = Constants.keyToConversationID(conversationIDKey)
    yield call(ChatTypes.localUpdateTypingRpcPromise, {
      param: {conversationID, typing},
    })
  }
}

<<<<<<< HEAD
// TODO this is kinda confusing. I think there is duplicated state...
function* _updateTempSearchConversation(action: SearchConstants.UserInputItemsUpdated) {
  const {payload: {userInputItemIds}} = action
=======
const _updateTempSearchConversation = function*(
  action: Constants.StageUserForSearch | Constants.UnstageUserForSearch
) {
  const {payload: {user}} = action
  const searchResultMap = yield select(searchResultMapSelector)
  const maybeUpgradedUser = maybeUpgradeSearchResultIdToKeybaseId(searchResultMap, user)
>>>>>>> 7b69d8a5
  const me = yield select(usernameSelector)

  const actionsToPut = []
<<<<<<< HEAD
  if (userInputItemIds.length) {
    actionsToPut.push(put(Creators.startConversation(userInputItemIds.concat(me), false, true)))
  } else {
    actionsToPut.push(put(Creators.selectConversation(null, false)))
    actionsToPut.push(put(SearchCreators.searchSuggestions('chatSearch')))
=======

  if (action.type === 'chat:stageUserForSearch') {
    const nextTempSearchConv = inboxSearch.push(maybeUpgradedUser)
    actionsToPut.push(put(Creators.startConversation(nextTempSearchConv.toArray().concat(me), false, true)))
    actionsToPut.push(put(Creators.setInboxSearch(nextTempSearchConv.filter(u => u !== me).toArray())))
  } else if (action.type === 'chat:unstageUserForSearch') {
    const nextTempSearchConv = inboxSearch.filterNot(u => u === maybeUpgradedUser)
    if (!nextTempSearchConv.isEmpty()) {
      actionsToPut.push(put(Creators.startConversation(nextTempSearchConv.toArray().concat(me), false, true)))
    } else {
      actionsToPut.push(put(Creators.selectConversation(null, false)))
    }

    actionsToPut.push(put(Creators.setInboxSearch(nextTempSearchConv.filter(u => u !== me).toArray())))
>>>>>>> 7b69d8a5
  }

  console.log('here', actionsToPut)
  // Always clear the search results when you select/unselect
  actionsToPut.push(put(SearchCreators.clearSearchResults('chatSearch')))
  yield all(actionsToPut)
}

const _exitSearch = function*() {
  const inboxSearch = yield select(inboxSearchSelector)
  yield put(SearchCreators.clearSearchResults('chatSearch'))
  yield put(Creators.setInboxSearch([]))
  yield put(Creators.removeTempPendingConversations())
  if (inboxSearch.count() === 0) {
    yield put(Creators.selectConversation(yield select(previousConversationSelector), false))
  }
}

const _createNewTeam = function*(action: Constants.CreateNewTeam) {
  const {payload: {conversationIDKey, name}} = action
  const me = yield select(usernameSelector)
  const inbox = yield select(Shared.selectedInboxSelector, conversationIDKey)
  if (inbox) {
    yield call(teamsTeamCreateRpcPromise, {
      param: {name: {parts: [name]}},
    })
    const participants = inbox.get('participants').toArray()
    for (const username of participants) {
      if (username !== me) {
        yield call(teamsTeamAddMemberRpcPromise, {
          param: {
            email: '',
            name,
            role: TeamsTeamRole.writer,
            sendChatNotification: true,
            username,
          },
        })
      }
    }
  }
}

const chatSaga = function*(): SagaGenerator<any, any> {
  yield Saga.safeTakeEvery('app:changedFocus', _changedFocus)
  yield Saga.safeTakeEvery('chat:appendMessages', _sendNotifications)
  yield Saga.safeTakeEvery('chat:blockConversation', _blockConversation)
  yield Saga.safeTakeEvery('chat:createNewTeam', _createNewTeam)
  yield Saga.safeTakeEvery('chat:deleteMessage', Messages.deleteMessage)
  yield Saga.safeTakeEvery('chat:editMessage', Messages.editMessage)
  yield Saga.safeTakeEvery('chat:getInboxAndUnbox', Inbox.onGetInboxAndUnbox)
  yield Saga.safeTakeEvery('chat:incomingMessage', _incomingMessage)
  yield Saga.safeTakeEvery('chat:incomingTyping', _incomingTyping)
  yield Saga.safeTakeSerially('chat:loadAttachment', Attachment.onLoadAttachment)
  yield Saga.safeTakeEvery('chat:loadAttachmentPreview', Attachment.onLoadAttachmentPreview)
  yield Saga.safeTakeEvery('chat:loadMoreMessages', Saga.cancelWhen(_threadIsCleared, _loadMoreMessages))
  yield Saga.safeTakeEvery('chat:loadedInbox', _ensureValidSelectedChat, true, false)
  yield Saga.safeTakeEvery('chat:markThreadsStale', _markThreadsStale)
  yield Saga.safeTakeEvery('chat:muteConversation', _muteConversation)
  yield Saga.safeTakeEvery('chat:newChat', _newChat)
  yield Saga.safeTakeEvery('chat:openAttachmentPopup', Attachment.onOpenAttachmentPopup)
  yield Saga.safeTakeEvery('chat:openConversation', _openConversation)
  yield Saga.safeTakeEvery('chat:openFolder', _openFolder)
  yield Saga.safeTakeEvery('chat:openTlfInChat', _openTlfInChat)
  yield Saga.safeTakeEvery('chat:postMessage', Messages.postMessage)
  yield Saga.safeTakeEvery('chat:retryAttachment', Attachment.onRetryAttachment)
  yield Saga.safeTakeEvery('chat:retryMessage', Messages.retryMessage)
  yield Saga.safeTakeEvery('chat:saveAttachment', Attachment.onSaveAttachment)
  yield Saga.safeTakeEvery('chat:saveAttachmentNative', Attachment.onSaveAttachmentNative)
  yield Saga.safeTakeEvery('chat:selectAttachment', Attachment.onSelectAttachment)
  yield Saga.safeTakeEvery('chat:setupChatHandlers', _setupChatHandlers)
  yield Saga.safeTakeEvery('chat:shareAttachment', Attachment.onShareAttachment)
  yield Saga.safeTakeEvery('chat:startConversation', _startConversation)
  yield Saga.safeTakeEvery('chat:untrustedInboxVisible', Inbox.untrustedInboxVisible)
  yield Saga.safeTakeEvery('chat:updateBadging', _updateBadging)
  yield Saga.safeTakeEvery('chat:updateInboxComplete', _ensureValidSelectedChat, false, false)
  yield Saga.safeTakeEvery('chat:updateMetadata', _updateMetadata)
  yield Saga.safeTakeEvery('chat:updateTyping', _updateTyping)
  yield Saga.safeTakeEvery('chat:updateThread', _updateThread)
  yield Saga.safeTakeLatest('chat:badgeAppForChat', _badgeAppForChat)
  yield Saga.safeTakeLatest('chat:inboxStale', Inbox.onInboxStale)
  yield Saga.safeTakeLatest('chat:loadInbox', Inbox.onInitialInboxLoad)
  yield Saga.safeTakeLatest('chat:selectConversation', _selectConversation)
  yield Saga.safeTakeLatest(
    SearchConstants.isUserInputItemsUpdated('chatSearch'),
    _updateTempSearchConversation
  )
  yield Saga.safeTakeLatest('chat:exitSearch', _exitSearch)
}

export default chatSaga

export {
  badgeAppForChat,
  openTlfInChat,
  setupChatHandlers,
  startConversation,
  setInitialConversation,
  untrustedInboxVisible,
} from './creators'<|MERGE_RESOLUTION|>--- conflicted
+++ resolved
@@ -12,7 +12,7 @@
 import * as EngineRpc from '../engine/helper'
 import HiddenString from '../../util/hidden-string'
 import engine from '../../engine'
-import {Map, Set} from 'immutable'
+import {Map} from 'immutable'
 import {NotifyPopup} from '../../native/notifications'
 import {
   apiserverGetRpcPromise,
@@ -485,18 +485,6 @@
 ): Constants.Message {
   if (message && message.state === ChatTypes.ChatUiMessageUnboxedState.outbox && message.outbox) {
     // Outbox messages are always text, not attachments.
-<<<<<<< HEAD
-    const payload: ChatTypes.OutboxRecord = message.outbox
-    const messageState: Constants.MessageState =
-      payload && payload.state && payload.state.state === ChatTypes.LocalOutboxStateType.error
-        ? 'failed'
-        : 'pending'
-    const messageBody: ChatTypes.MessageBody = payload.Msg.messageBody
-    const failureDescription =
-      messageState === 'failed' // prettier-ignore $FlowIssue
-        ? _decodeFailureDescription(payload.state.error.typ)
-        : null
-=======
     const payload: ChatTypes.UIMessageOutbox = message.outbox
     const messageState: Constants.MessageState = payload &&
       payload.state &&
@@ -506,7 +494,6 @@
     const failureDescription = messageState === 'failed' // prettier-ignore $FlowIssue
       ? _decodeFailureDescription(payload.state.error.typ)
       : null
->>>>>>> 7b69d8a5
     // $FlowIssue
     const messageText: ChatTypes.MessageText = message.outbox.body
     const outboxIDKey = payload.outboxID
@@ -759,16 +746,9 @@
 
   const inbox = yield select(Shared.selectedInboxSelector, conversationIDKey)
   if (inbox) {
-<<<<<<< HEAD
-    const helper =
-      inbox.get('info').visibility === ChatTypes.CommonTLFVisibility.public
-        ? publicFolderWithUsers
-        : privateFolderWithUsers
-=======
     const helper = inbox.visibility === ChatTypes.CommonTLFVisibility.public
       ? publicFolderWithUsers
       : privateFolderWithUsers
->>>>>>> 7b69d8a5
     const path = helper(inbox.get('participants').toArray())
     yield put(openInKBFS(path))
   } else {
@@ -1037,46 +1017,19 @@
   }
 }
 
-<<<<<<< HEAD
 // TODO this is kinda confusing. I think there is duplicated state...
 function* _updateTempSearchConversation(action: SearchConstants.UserInputItemsUpdated) {
   const {payload: {userInputItemIds}} = action
-=======
-const _updateTempSearchConversation = function*(
-  action: Constants.StageUserForSearch | Constants.UnstageUserForSearch
-) {
-  const {payload: {user}} = action
-  const searchResultMap = yield select(searchResultMapSelector)
-  const maybeUpgradedUser = maybeUpgradeSearchResultIdToKeybaseId(searchResultMap, user)
->>>>>>> 7b69d8a5
   const me = yield select(usernameSelector)
 
   const actionsToPut = []
-<<<<<<< HEAD
   if (userInputItemIds.length) {
     actionsToPut.push(put(Creators.startConversation(userInputItemIds.concat(me), false, true)))
   } else {
     actionsToPut.push(put(Creators.selectConversation(null, false)))
     actionsToPut.push(put(SearchCreators.searchSuggestions('chatSearch')))
-=======
-
-  if (action.type === 'chat:stageUserForSearch') {
-    const nextTempSearchConv = inboxSearch.push(maybeUpgradedUser)
-    actionsToPut.push(put(Creators.startConversation(nextTempSearchConv.toArray().concat(me), false, true)))
-    actionsToPut.push(put(Creators.setInboxSearch(nextTempSearchConv.filter(u => u !== me).toArray())))
-  } else if (action.type === 'chat:unstageUserForSearch') {
-    const nextTempSearchConv = inboxSearch.filterNot(u => u === maybeUpgradedUser)
-    if (!nextTempSearchConv.isEmpty()) {
-      actionsToPut.push(put(Creators.startConversation(nextTempSearchConv.toArray().concat(me), false, true)))
-    } else {
-      actionsToPut.push(put(Creators.selectConversation(null, false)))
-    }
-
-    actionsToPut.push(put(Creators.setInboxSearch(nextTempSearchConv.filter(u => u !== me).toArray())))
->>>>>>> 7b69d8a5
-  }
-
-  console.log('here', actionsToPut)
+  }
+
   // Always clear the search results when you select/unselect
   actionsToPut.push(put(SearchCreators.clearSearchResults('chatSearch')))
   yield all(actionsToPut)
