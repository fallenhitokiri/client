// @flow
import logger from '../logger'
import map from 'lodash/map'
import keyBy from 'lodash/keyBy'
import last from 'lodash/last'
import * as I from 'immutable'
import * as TeamsGen from './teams-gen'
import * as Types from '../constants/types/teams'
import * as Constants from '../constants/teams'
import * as ChatConstants from '../constants/chat2'
import * as ChatTypes from '../constants/types/chat2'
import * as SearchConstants from '../constants/search'
import * as RPCChatTypes from '../constants/types/rpc-chat-gen'
import * as RPCTypes from '../constants/types/rpc-gen'
import * as Saga from '../util/saga'
import * as RouteTypes from '../constants/types/route-tree'
import * as RouteConstants from '../constants/route-tree'
import * as Chat2Gen from './chat2-gen'
import engine from '../engine'
import {replaceEntity} from './entities'
import {usernameSelector} from '../constants/selectors'
import {isMobile} from '../constants/platform'
import {putActionIfOnPath, navigateTo} from './route-tree'
import {chatTab, teamsTab} from '../constants/tabs'
import openSMS from '../util/sms'
import {createDecrementWaiting, createIncrementWaiting} from '../actions/waiting-gen'
import {createGlobalError} from '../actions/config-gen'
import {convertToError} from '../util/errors'

import type {TypedState} from '../constants/reducer'

const _createNewTeam = function*(action: TeamsGen.CreateNewTeamPayload) {
  const {destSubPath, joinSubteam, rootPath, sourceSubPath, teamname} = action.payload
  yield Saga.put(TeamsGen.createSetTeamCreationError({error: ''}))
  yield Saga.put(TeamsGen.createSetTeamCreationPending({pending: true}))
  try {
    yield Saga.call(RPCTypes.teamsTeamCreateRpcPromise, {
      joinSubteam,
      name: teamname,
    })

    // Dismiss the create team dialog.
    yield Saga.put(
      putActionIfOnPath(rootPath.concat(sourceSubPath), navigateTo(destSubPath, rootPath), rootPath)
    )

    // No error if we get here.
    yield Saga.put(navigateTo([isMobile ? chatTab : teamsTab]))
  } catch (error) {
    yield Saga.put(TeamsGen.createSetTeamCreationError({error: error.desc}))
  } finally {
    yield Saga.put(TeamsGen.createSetTeamCreationPending({pending: false}))
  }
}

const _joinTeam = function*(action: TeamsGen.JoinTeamPayload) {
  const {teamname} = action.payload
  yield Saga.all([
    Saga.put(TeamsGen.createSetTeamJoinError({error: ''})),
    Saga.put(TeamsGen.createSetTeamJoinSuccess({success: false, teamname: null})),
  ])
  try {
    const result = yield Saga.call(RPCTypes.teamsTeamAcceptInviteOrRequestAccessRpcPromise, {
      tokenOrName: teamname,
    })

    // Success
    yield Saga.put(
      TeamsGen.createSetTeamJoinSuccess({
        success: true,
        teamname: result && result.wasTeamName ? teamname : null,
      })
    )
  } catch (error) {
    yield Saga.put(TeamsGen.createSetTeamJoinError({error: error.desc}))
  }
}

const _leaveTeam = function(action: TeamsGen.LeaveTeamPayload) {
  const {teamname} = action.payload
  return Saga.call(RPCTypes.teamsTeamLeaveRpcPromise, {
    name: teamname,
    permanent: false,
  })
}

const _addPeopleToTeam = function*(action: TeamsGen.AddPeopleToTeamPayload) {
  const {role, teamname, sendChatNotification} = action.payload
  yield Saga.put(createIncrementWaiting({key: Constants.teamWaitingKey(teamname)}))
  const state: TypedState = yield Saga.select()
  const ids = SearchConstants.getUserInputItemIds(state, {searchKey: 'addToTeamSearch'})
  for (const id of ids) {
    yield Saga.call(RPCTypes.teamsTeamAddMemberRpcPromise, {
      name: teamname,
      email: '',
      username: id,
      role: role ? RPCTypes.teamsTeamRole[role] : RPCTypes.teamsTeamRole.none,
      sendChatNotification,
    })
  }
  yield Saga.put(createDecrementWaiting({key: Constants.teamWaitingKey(teamname)}))
}

const _getTeamRetentionPolicy = function*(action: TeamsGen.GetTeamRetentionPolicyPayload) {
  const {teamname} = action.payload
  yield Saga.put(createIncrementWaiting({key: Constants.teamWaitingKey(teamname)}))
  const state: TypedState = yield Saga.select()
  const teamID = Constants.getTeamID(state, teamname)
  const policy: RPCChatTypes.RetentionPolicy = yield Saga.call(
    RPCChatTypes.localGetTeamRetentionLocalRpcPromise,
    {teamID}
  )
  let retentionPolicy: Types.RetentionPolicy = Constants.makeRetentionPolicy()
  try {
    retentionPolicy = Constants.serviceRetentionPolicyToRetentionPolicy(policy)
    if (retentionPolicy.type === 'inherit') {
      throw new Error(`RPC returned retention policy of type 'inherit' for team policy`)
    }
  } catch (err) {
    logger.error(err.message)
    throw err
  } finally {
    yield Saga.sequentially([
      Saga.put(replaceEntity(['teams', 'teamNameToRetentionPolicy'], I.Map([[teamname, retentionPolicy]]))),
      Saga.put(createDecrementWaiting({key: Constants.teamWaitingKey(teamname)})),
    ])
  }
}

const _setTeamRetentionPolicy = function(action: TeamsGen.SetTeamRetentionPolicyPayload, state: TypedState) {
  const {teamname, policy} = action.payload

  // get teamID
  const teamID = Constants.getTeamID(state, teamname)
  if (!teamID) {
    const errMsg = `Unable to find teamID for teamname ${teamname}`
    logger.error(errMsg)
    throw new Error(errMsg)
  }

  let servicePolicy: RPCChatTypes.RetentionPolicy
  try {
    servicePolicy = Constants.retentionPolicyToServiceRetentionPolicy(policy)
  } catch (err) {
    logger.error(err.message)
    throw err
  }
  return Saga.sequentially([
    Saga.put(createIncrementWaiting({key: Constants.teamWaitingKey(teamname)})),
    Saga.call(RPCChatTypes.localSetTeamRetentionLocalRpcPromise, {teamID, policy: servicePolicy}),
    Saga.put(createDecrementWaiting({key: Constants.teamWaitingKey(teamname)})),
  ])
}

const _inviteByEmail = function*(action: TeamsGen.InviteToTeamByEmailPayload) {
  const {invitees, role, teamname} = action.payload
  yield Saga.put(createIncrementWaiting({key: Constants.teamWaitingKey(teamname)}))
  yield Saga.put(
    replaceEntity(['teams', 'teamNameToLoadingInvites'], I.Map([[teamname, I.Map([[invitees, true]])]]))
  )
  try {
    const res: RPCTypes.BulkRes = yield Saga.call(RPCTypes.teamsTeamAddEmailsBulkRpcPromise, {
      name: teamname,
      emails: invitees,
      role: role ? RPCTypes.teamsTeamRole[role] : RPCTypes.teamsTeamRole.none,
    })
    if (res.malformed && res.malformed.length > 0) {
      throw new Error(`Unable to parse email addresses: ${res.malformed.join('; ')}`)
    }
  } finally {
    // TODO handle error
    yield Saga.put(createDecrementWaiting({key: Constants.teamWaitingKey(teamname)}))
    yield Saga.put(replaceEntity(['teams', 'teamNameToLoadingInvites', teamname], I.Map([[invitees, false]])))
  }
}

const _addToTeam = function*(action: TeamsGen.AddToTeamPayload) {
  const {teamname, email, username, role, sendChatNotification} = action.payload
  yield Saga.put(createIncrementWaiting({key: Constants.teamWaitingKey(teamname)}))
  try {
    yield Saga.call(RPCTypes.teamsTeamAddMemberRpcPromise, {
      name: teamname,
      email,
      username,
      role: role ? RPCTypes.teamsTeamRole[role] : RPCTypes.teamsTeamRole.none,
      sendChatNotification,
    })
  } finally {
    // TODO handle error
    yield Saga.put(createDecrementWaiting({key: Constants.teamWaitingKey(teamname)}))
  }
}

const _editDescription = function*(action: TeamsGen.EditTeamDescriptionPayload) {
  const {teamname, description} = action.payload
  yield Saga.put(createIncrementWaiting({key: Constants.teamWaitingKey(teamname)}))
  try {
    yield Saga.call(RPCTypes.teamsSetTeamShowcaseRpcPromise, {
      description,
      name: teamname,
    })
  } finally {
    yield Saga.put(createDecrementWaiting({key: Constants.teamWaitingKey(teamname)}))
    // TODO We don't get a team changed notification for this. Delete this call when CORE-7125 is finished.
    yield Saga.put((dispatch: Dispatch) => dispatch(TeamsGen.createGetDetails({teamname})))
  }
}

const _editMembership = function*(action: TeamsGen.EditMembershipPayload) {
  const {teamname, username, role} = action.payload
  yield Saga.put(createIncrementWaiting({key: Constants.teamWaitingKey(teamname)}))
  try {
    yield Saga.call(RPCTypes.teamsTeamEditMemberRpcPromise, {
      name: teamname,
      username,
      role: role ? RPCTypes.teamsTeamRole[role] : RPCTypes.teamsTeamRole.none,
    })
  } finally {
    yield Saga.put(createDecrementWaiting({key: Constants.teamWaitingKey(teamname)}))
  }
}

const _removeMemberOrPendingInvite = function*(action: TeamsGen.RemoveMemberOrPendingInvitePayload) {
  const {teamname, username, email, inviteID} = action.payload

  yield Saga.put(
    replaceEntity(
      ['teams', 'teamNameToLoadingInvites'],
      I.Map([[teamname, I.Map([[username || email || inviteID, true]])]])
    )
  )

  // disallow call with any pair of username, email, and ID to avoid black-bar errors
  if ((!!username && !!email) || (!!username && !!inviteID) || (!!email && !!inviteID)) {
    const errMsg = 'Supplied more than one form of identification to removeMemberOrPendingInvite'
    logger.error(errMsg)
    throw new Error(errMsg)
  }

  yield Saga.put(createIncrementWaiting({key: Constants.teamWaitingKey(teamname)}))
  try {
    yield Saga.call(RPCTypes.teamsTeamRemoveMemberRpcPromise, {email, name: teamname, username, inviteID})
  } finally {
    yield Saga.put(createDecrementWaiting({key: Constants.teamWaitingKey(teamname)}))
    yield Saga.put(
      replaceEntity(
        ['teams', 'teamNameToLoadingInvites'],
        I.Map([[teamname, I.Map([[username || email || inviteID, false]])]])
      )
    )
  }
}

const generateSMSBody = (teamname: string, seitan: string): string => {
  // seitan is 18chars
  // message sans teamname is 118chars. Teamname can be 33 chars before we truncate to 25 and pre-ellipsize
  let team
  const teamOrSubteam = teamname.includes('.') ? 'subteam' : 'team'
  if (teamname.length <= 33) {
    team = `${teamname} ${teamOrSubteam}`
  } else {
    team = `..${teamname.substring(teamname.length - 30)} subteam`
  }
  return `Join the ${team} on Keybase. Copy this message into the "Teams" tab.\n\ntoken: ${seitan.toLowerCase()}\n\ninstall: keybase.io/_/go`
}

const _inviteToTeamByPhone = function*(action: TeamsGen.InviteToTeamByPhonePayload) {
  const {teamname, role, phoneNumber, fullName = ''} = action.payload
  const seitan = yield Saga.call(RPCTypes.teamsTeamCreateSeitanTokenRpcPromise, {
    name: teamname,
    role: (!!role && RPCTypes.teamsTeamRole[role]) || 0,
    label: {t: 1, sms: ({f: fullName || '', n: phoneNumber}: RPCTypes.SeitanKeyLabelSms)},
  })

  /* Open SMS */
  const bodyText = generateSMSBody(teamname, seitan)
  openSMS([phoneNumber], bodyText).catch(err => logger.info('Error sending SMS', err))

  yield Saga.put(TeamsGen.createGetDetails({teamname}))
}

const _ignoreRequest = function*(action: TeamsGen.IgnoreRequestPayload) {
  const {teamname, username} = action.payload
  yield Saga.put(createIncrementWaiting({key: Constants.teamWaitingKey(teamname)}))
  try {
    yield Saga.call(RPCTypes.teamsTeamIgnoreRequestRpcPromise, {
      name: teamname,
      username,
    })
  } finally {
    // TODO handle error, but for now make sure loading is unset
    yield Saga.put(createDecrementWaiting({key: Constants.teamWaitingKey(teamname)}))
    // TODO get rid of this once core sends us a notification for this (CORE-7125)
    yield Saga.put((dispatch: Dispatch) => dispatch(TeamsGen.createGetDetails({teamname}))) // getDetails will unset loading
  }
}

const _createNewTeamFromConversation = function*(
  action: TeamsGen.CreateNewTeamFromConversationPayload
): Saga.SagaGenerator<any, any> {
  const {conversationIDKey, teamname} = action.payload
  const state: TypedState = yield Saga.select()
  const me = usernameSelector(state)
  let participants: Array<string> = []

  if (state.chat2.pendingSelected) {
    participants = state.chat2.pendingConversationUsers.toArray()
  } else {
    const meta = ChatConstants.getMeta(state, conversationIDKey)
    participants = meta.participants.toArray()
  }

  if (participants) {
    yield Saga.put(TeamsGen.createSetTeamCreationError({error: ''}))
    yield Saga.put(TeamsGen.createSetTeamCreationPending({pending: true}))
    try {
      const createRes = yield Saga.call(RPCTypes.teamsTeamCreateRpcPromise, {
        joinSubteam: false,
        name: teamname,
      })
      for (const username of participants) {
        if (!createRes.creatorAdded || username !== me) {
          yield Saga.call(RPCTypes.teamsTeamAddMemberRpcPromise, {
            email: '',
            name: teamname,
            role: username === me ? RPCTypes.teamsTeamRole.admin : RPCTypes.teamsTeamRole.writer,
            sendChatNotification: true,
            username,
          })
        }
      }
      yield Saga.put(Chat2Gen.createStartConversation({tlf: `/keybase/team/${teamname}`}))
      if (state.chat2.pendingSelected) {
        yield Saga.put(Chat2Gen.createExitSearch({canceled: true}))
        yield Saga.put(Chat2Gen.createSetPendingMode({pendingMode: 'none'}))
      }
    } catch (error) {
      yield Saga.put(TeamsGen.createSetTeamCreationError({error: error.desc}))
    } finally {
      yield Saga.put(TeamsGen.createSetTeamCreationPending({pending: false}))
    }
  }
}

const _getDetails = function*(action: TeamsGen.GetDetailsPayload): Saga.SagaGenerator<any, any> {
  const teamname = action.payload.teamname
  yield Saga.put(createIncrementWaiting({key: Constants.teamWaitingKey(teamname)}))
  yield Saga.put(TeamsGen.createGetTeamOperations({teamname}))
  yield Saga.put(TeamsGen.createGetTeamPublicity({teamname}))
  try {
    const unsafeDetails: RPCTypes.TeamDetails = yield Saga.call(RPCTypes.teamsTeamGetRpcPromise, {
      forceRepoll: false,
      name: teamname,
    })

    // Don't allow the none default
    const details: RPCTypes.TeamDetails = {
      ...unsafeDetails,
      settings: {
        ...unsafeDetails.settings,
        joinAs:
          unsafeDetails.settings.joinAs === RPCTypes.teamsTeamRole.none
            ? RPCTypes.teamsTeamRole.reader
            : unsafeDetails.settings.joinAs,
      },
    }

    // Get requests to join
    const requests: RPCTypes.TeamJoinRequest[] = yield Saga.call(RPCTypes.teamsTeamListRequestsRpcPromise)
    requests.sort((a, b) => a.username.localeCompare(b.username))

    const requestMap = requests.reduce((reqMap, req) => {
      if (!reqMap[req.name]) {
        reqMap[req.name] = I.Set()
      }
      reqMap[req.name] = reqMap[req.name].add(Constants.makeRequestInfo({username: req.username}))
      return reqMap
    }, {})

    const infos = []
    let memberNames = I.Set()
    const types = ['admins', 'owners', 'readers', 'writers']
    const typeMap = {
      admins: 'admin',
      owners: 'owner',
      readers: 'reader',
      writers: 'writer',
    }
    types.forEach(type => {
      const members = details.members[type] || []
      members.forEach(({active, fullName, username}) => {
        infos.push(
          Constants.makeMemberInfo({
            active,
            fullName,
            type: typeMap[type],
            username,
          })
        )
        memberNames = memberNames.add(username)
      })
    })

    const invitesMap = map(details.annotatedActiveInvites, invite =>
      Constants.makeInviteInfo({
        email: invite.type.c === RPCTypes.teamsTeamInviteCategory.email ? invite.name : '',
        name: invite.type.c === RPCTypes.teamsTeamInviteCategory.seitan ? invite.name : '',
        role: Constants.teamRoleByEnum[invite.role],
        username:
          invite.type.c === RPCTypes.teamsTeamInviteCategory.sbs ? `${invite.name}@${invite.type.sbs}` : '',
        id: invite.id,
      })
    )

    // if we have no requests for this team, make sure we don't hold on to any old ones
    if (!requestMap[teamname]) {
      yield Saga.put(replaceEntity(['teams', 'teamNameToRequests'], I.Map([[teamname, I.Set()]])))
    }

    // Get the subteam map for this team.
    const teamTree = yield Saga.call(RPCTypes.teamsTeamTreeRpcPromise, {
      name: {parts: teamname.split('.')},
    })
    const subteams = teamTree.entries.map(team => team.name.parts.join('.')).filter(team => team !== teamname)

    yield Saga.all([
      Saga.put(replaceEntity(['teams', 'teamNameToMembers'], I.Map([[teamname, I.Set(infos)]]))),
      Saga.put(replaceEntity(['teams', 'teamNameToMemberUsernames'], I.Map([[teamname, memberNames]]))),
      Saga.put(replaceEntity(['teams', 'teamNameToRequests'], I.Map(requestMap))),
      Saga.put(
        replaceEntity(
          ['teams', 'teamNameToTeamSettings'],
          // $FlowIssue read-only prop type issues
          I.Map({[teamname]: Constants.makeTeamSettings(details.settings)})
        )
      ),
      Saga.put(replaceEntity(['teams', 'teamNameToInvites'], I.Map([[teamname, I.Set(invitesMap)]]))),
      Saga.put(replaceEntity(['teams', 'teamNameToSubteams'], I.Map([[teamname, I.Set(subteams)]]))),
    ])
  } finally {
    yield Saga.put(createDecrementWaiting({key: Constants.teamWaitingKey(teamname)}))
  }
}

const _getTeamOperations = function*(
  action: TeamsGen.GetTeamOperationsPayload
): Saga.SagaGenerator<any, any> {
  const teamname = action.payload.teamname

  yield Saga.put(createIncrementWaiting({key: Constants.teamWaitingKey(teamname)}))
  try {
    const teamOperation = yield Saga.call(RPCTypes.teamsCanUserPerformRpcPromise, {
      name: teamname,
    })
    yield Saga.put(replaceEntity(['teams', 'teamNameToCanPerform'], I.Map({[teamname]: teamOperation})))
  } finally {
    yield Saga.put(createDecrementWaiting({key: Constants.teamWaitingKey(teamname)}))
  }
}

const _getTeamPublicity = function*(action: TeamsGen.GetTeamPublicityPayload): Saga.SagaGenerator<any, any> {
  const teamname = action.payload.teamname
  const state: TypedState = yield Saga.select()
  const yourOperations = Constants.getCanPerform(state, teamname)

  yield Saga.put(createIncrementWaiting({key: Constants.teamWaitingKey(teamname)}))
  // Get publicity settings for this team.
  const publicity: RPCTypes.TeamAndMemberShowcase = yield Saga.call(
    RPCTypes.teamsGetTeamAndMemberShowcaseRpcPromise,
    {
      name: teamname,
    }
  )

  let tarsDisabled = false
  // Find out whether team access requests are enabled. Throws if you aren't admin.
  if (yourOperations.changeTarsDisabled) {
    tarsDisabled = yield Saga.call(RPCTypes.teamsGetTarsDisabledRpcPromise, {
      name: teamname,
    })
  }

  const publicityMap = {
    anyMemberShowcase: publicity.teamShowcase.anyMemberShowcase,
    description: publicity.teamShowcase.description,
    ignoreAccessRequests: tarsDisabled,
    member: publicity.isMemberShowcased,
    team: publicity.teamShowcase.isShowcased,
  }

  yield Saga.put(replaceEntity(['teams', 'teamNameToPublicitySettings'], I.Map({[teamname]: publicityMap})))
  yield Saga.put(createDecrementWaiting({key: Constants.teamWaitingKey(teamname)}))
}

function _getChannels(action: TeamsGen.GetChannelsPayload) {
  const teamname = action.payload.teamname
  const waitingKey = {key: `getChannels:${teamname}`}
  return Saga.all([
    Saga.call(RPCChatTypes.localGetTLFConversationsLocalRpcPromise, {
      membersType: RPCChatTypes.commonConversationMembersType.team,
      tlfName: teamname,
      topicType: RPCChatTypes.commonTopicType.chat,
    }),
    Saga.identity(teamname),
    Saga.identity(waitingKey),
    Saga.put(createIncrementWaiting(waitingKey)),
  ])
}

function _afterGetChannels(fromGetChannels: any[]) {
  const results: RPCChatTypes.GetTLFConversationsLocalRes = fromGetChannels[0]
  const teamname: string = fromGetChannels[1]
  const waitingKey: {|key: string|} = fromGetChannels[2]
  const convIDs = []
  const convIDToChannelInfo = {}

  const convs = results.convs || []
  convs.forEach(conv => {
    convIDs.push(conv.convID)
    convIDToChannelInfo[conv.convID] = Constants.makeChannelInfo({
      channelname: conv.channel,
      description: conv.headline,
      participants: I.Set(conv.participants || []),
    })
  })

  return Saga.all([
    Saga.put(replaceEntity(['teams', 'teamNameToConvIDs'], I.Map([[teamname, I.Set(convIDs)]]))),
    Saga.put(replaceEntity(['teams', 'convIDToChannelInfo'], I.Map(convIDToChannelInfo))),
    Saga.put(createDecrementWaiting(waitingKey)),
  ])
}

const _getTeams = function*(action: TeamsGen.GetTeamsPayload): Saga.SagaGenerator<any, any> {
  const state: TypedState = yield Saga.select()
  const username = usernameSelector(state)
  if (!username) {
    logger.warn('getTeams while logged out')
    return
  }
  yield Saga.put(replaceEntity(['teams'], I.Map([['loaded', false]])))
  try {
    const results: RPCTypes.AnnotatedTeamList = yield Saga.call(RPCTypes.teamsTeamListUnverifiedRpcPromise, {
      includeImplicitTeams: false,
      userAssertion: username,
    })

    const teams = results.teams || []
    const teamnames = []
    const teammembercounts = {}
    const teamNameToRole = {}
    const teamNameToIsOpen = {}
<<<<<<< HEAD
    const teamNameToAllowPromote = {}
    const teamNameToIsShowcasing = {}
=======
    const teamNameToID = {}
>>>>>>> f2862ce8
    teams.forEach(team => {
      teamnames.push(team.fqName)
      teammembercounts[team.fqName] = team.memberCount
      teamNameToRole[team.fqName] = Constants.teamRoleByEnum[team.role]
      teamNameToIsOpen[team.fqName] = team.isOpenTeam
<<<<<<< HEAD
      teamNameToAllowPromote[team.fqName] = team.allowProfilePromote
      teamNameToIsShowcasing[team.fqName] = team.isMemberShowcased
=======
      teamNameToID[team.fqName] = team.teamID
>>>>>>> f2862ce8
    })

    // Dismiss any stale badges for teams we're no longer in
    const teamResetUsers = state.entities.getIn(['teams', 'teamNameToResetUsers'], I.Map())
    const teamNameSet = I.Set(teamnames)
    const dismissIDs = teamResetUsers.reduce((ids, value: I.Set<Types.ResetUser>, key: string) => {
      if (!teamNameSet.has(key)) {
        ids.push(...value.toArray().map(ru => ru.badgeIDKey))
      }
      return ids
    }, [])
    yield Saga.all(
      dismissIDs.map(id =>
        Saga.call(RPCTypes.gregorDismissItemRpcPromise, {id: Constants.keyToResetUserBadgeID(id)})
      )
    )

    yield Saga.put(
      replaceEntity(
        ['teams'],
        I.Map({
          teamnames: teamNameSet,
          teammembercounts: I.Map(teammembercounts),
          teamNameToIsOpen: I.Map(teamNameToIsOpen),
          teamNameToRole: I.Map(teamNameToRole),
<<<<<<< HEAD
          teamNameToAllowPromote: I.Map(teamNameToAllowPromote),
          teamNameToIsShowcasing: I.Map(teamNameToIsShowcasing),
=======
          teamNameToID: I.Map(teamNameToID),
>>>>>>> f2862ce8
        })
      )
    )
  } catch (err) {
    if (err.code === RPCTypes.constantsStatusCode.scapinetworkerror) {
      // Ignore API errors due to offline
    } else {
      throw err
    }
  } finally {
    yield Saga.put(replaceEntity(['teams'], I.Map([['loaded', true]])))
  }
}

const _checkRequestedAccess = (action: TeamsGen.CheckRequestedAccessPayload) =>
  Saga.call(RPCTypes.teamsTeamListMyAccessRequestsRpcPromise, {})

function _checkRequestedAccessSuccess(result) {
  const teams = (result || []).map(row => row.parts.join('.'))
  return Saga.put(replaceEntity(['teams'], I.Map([['teamAccessRequestsPending', I.Set(teams)]])))
}

const _saveChannelMembership = function(action: TeamsGen.SaveChannelMembershipPayload, state: TypedState) {
  const {teamname, channelState} = action.payload
  const convIDs: I.Set<ChatTypes.ConversationIDKey> = Constants.getConvIdsFromTeamName(state, teamname)
  const channelnameToConvID = keyBy(convIDs.toArray(), c => Constants.getChannelNameFromConvID(state, c))
  const waitingKey = {key: `saveChannel:${teamname}`}

  const calls = map(channelState, (wantsToBeInChannel: boolean, channelname: string) => {
    if (wantsToBeInChannel) {
      // $FlowIssue doens't like callAndWrap
      return Saga.callAndWrap(RPCChatTypes.localJoinConversationLocalRpcPromise, {
        tlfName: teamname,
        topicName: channelname,
        topicType: RPCChatTypes.commonTopicType.chat,
        visibility: RPCTypes.commonTLFVisibility.private,
      })
    }
    const convID =
      channelnameToConvID[channelname] && ChatTypes.keyToConversationID(channelnameToConvID[channelname])
    if (convID) {
      // $FlowIssue doens't like callAndWrap
      return Saga.callAndWrap(RPCChatTypes.localLeaveConversationLocalRpcPromise, {
        convID,
      })
    }
  }).filter(Boolean)

  return Saga.all([
    Saga.all(calls),
    Saga.put(createIncrementWaiting(waitingKey)),
    Saga.identity(
      Saga.all([
        Saga.put(createDecrementWaiting(waitingKey)),
        Saga.put(TeamsGen.createGetChannels({teamname})),
      ])
    ),
  ])
}

const _afterSaveCalls = results => {
  const after = last(results)
  const [rpcs] = results

  // Display any errors from the rpcs
  const errs = rpcs
    .filter(r => r.type === 'err')
    .map(({payload}) => Saga.put(createGlobalError({globalError: convertToError(payload)})))
  return Saga.all([...errs, after])
}

function* _createChannel(action: TeamsGen.CreateChannelPayload) {
  const {channelname, description, teamname, rootPath, sourceSubPath, destSubPath} = action.payload
  yield Saga.put(TeamsGen.createSetTeamCreationError({error: ''}))
  try {
    const result = yield Saga.call(RPCChatTypes.localNewConversationLocalRpcPromise, {
      identifyBehavior: RPCTypes.tlfKeysTLFIdentifyBehavior.chatGui,
      membersType: RPCChatTypes.commonConversationMembersType.team,
      tlfName: teamname,
      tlfVisibility: RPCTypes.commonTLFVisibility.private,
      topicType: RPCChatTypes.commonTopicType.chat,
      topicName: channelname,
    })

    // No error if we get here.
    const newConversationIDKey = result ? ChatTypes.conversationIDToKey(result.conv.info.id) : null
    if (!newConversationIDKey) {
      logger.warn('No convoid from newConvoRPC')
      return null
    }

    // If we were given a description, set it
    if (description) {
      yield Saga.call(RPCChatTypes.localPostHeadlineNonblockRpcPromise, {
        conversationID: result.conv.info.id,
        tlfName: teamname,
        tlfPublic: false,
        headline: description,
        clientPrev: 0,
        identifyBehavior: RPCTypes.tlfKeysTLFIdentifyBehavior.chatGui,
      })
    }

    // Dismiss the create channel dialog.
    yield Saga.put(
      putActionIfOnPath(rootPath.concat(sourceSubPath), navigateTo(destSubPath, rootPath), rootPath)
    )

    // Select the new channel, and switch to the chat tab.
    yield Saga.put(
      Chat2Gen.createSelectConversation({conversationIDKey: newConversationIDKey, reason: 'teamChat'})
    )
    yield Saga.put(navigateTo([chatTab]))
  } catch (error) {
    yield Saga.put(TeamsGen.createSetChannelCreationError({error: error.desc}))
  }
}

const _setMemberPublicity = function*(action: TeamsGen.SetMemberPublicityPayload, state: TypedState) {
  const {teamname, showcase} = action.payload
  yield Saga.put(createIncrementWaiting({key: Constants.teamWaitingKey(teamname)}))
  try {
    yield Saga.call(RPCTypes.teamsSetTeamMemberShowcaseRpcPromise, {
      isShowcased: showcase,
      name: teamname,
    })
  } finally {
    // TODO handle error, but for now make sure loading is unset
    yield Saga.put(createDecrementWaiting({key: Constants.teamWaitingKey(teamname)}))
    yield Saga.put((dispatch: Dispatch) => dispatch(TeamsGen.createGetDetails({teamname})))

    // The profile showcasing page gets this data from teamList rather than teamGet, so trigger one of those too.
    yield Saga.put(TeamsGen.createGetTeams())
  }
}

const _setPublicity = function(action: TeamsGen.SetPublicityPayload, state: TypedState) {
  const {teamname, settings} = action.payload
  const waitingKey = {key: Constants.settingsWaitingKey(teamname)}
  const teamSettings = state.entities.getIn(['teams', 'teamNameToTeamSettings', teamname], {
    open: false,
    joinAs: RPCTypes.teamsTeamRole['reader'],
  })
  const teamPublicitySettings = state.entities.getIn(['teams', 'teamNameToPublicitySettings', teamname], {
    anyMemberShowcase: false,
    ignoreAccessRequests: false,
    member: false,
    team: false,
  })
  const ignoreAccessRequests = teamPublicitySettings.ignoreAccessRequests
  const openTeam = teamSettings.open
  const openTeamRole = Constants.teamRoleByEnum[teamSettings.joinAs]
  const publicityAnyMember = teamPublicitySettings.anyMemberShowcase
  const publicityMember = teamPublicitySettings.member
  const publicityTeam = teamPublicitySettings.team

  const calls = []
  if (openTeam !== settings.openTeam || (settings.openTeam && openTeamRole !== settings.openTeamRole)) {
    calls.push(
      // $FlowIssue doens't like callAndWrap
      Saga.callAndWrap(RPCTypes.teamsTeamSetSettingsRpcPromise, {
        name: teamname,
        settings: {
          joinAs: RPCTypes.teamsTeamRole[settings.openTeamRole],
          open: settings.openTeam,
        },
      })
    )
  }
  if (ignoreAccessRequests !== settings.ignoreAccessRequests) {
    calls.push(
      // $FlowIssue doesn't like callAndWrap
      Saga.callAndWrap(RPCTypes.teamsSetTarsDisabledRpcPromise, {
        disabled: settings.ignoreAccessRequests,
        name: teamname,
      })
    )
  }
  if (publicityAnyMember !== settings.publicityAnyMember) {
    calls.push(
      // $FlowIssue doesn't like callAndWrap
      Saga.callAndWrap(RPCTypes.teamsSetTeamShowcaseRpcPromise, {
        anyMemberShowcase: settings.publicityAnyMember,
        name: teamname,
      })
    )
  }
  if (publicityMember !== settings.publicityMember) {
    calls.push(
      // $FlowIssue doesn't like callAndWrap
      Saga.callAndWrap(RPCTypes.teamsSetTeamMemberShowcaseRpcPromise, {
        isShowcased: settings.publicityMember,
        name: teamname,
      })
    )
  }
  if (publicityTeam !== settings.publicityTeam) {
    calls.push(
      // $FlowIssue doesn't like callAndWrap
      Saga.callAndWrap(RPCTypes.teamsSetTeamShowcaseRpcPromise, {
        isShowcased: settings.publicityTeam,
        name: teamname,
      })
    )
  }
  return Saga.all([
    Saga.all(calls),
    Saga.put(createIncrementWaiting(waitingKey)),
    Saga.identity(
      Saga.all([
        // TODO delete this getDetails call when CORE-7125 is finished
        Saga.put(TeamsGen.createGetDetails({teamname})),
        Saga.put(createDecrementWaiting(waitingKey)),
      ])
    ),
  ])
}

function _setupTeamHandlers() {
  return Saga.put((dispatch: Dispatch) => {
    engine().setIncomingHandler(
      'keybase.1.NotifyTeam.teamChangedByName',
      (args: RPCTypes.NotifyTeamTeamChangedByNameRpcParam) => {
        logger.info(`Got teamChanged for ${args.teamName} from service`)
        if (!args.implicitTeam) {
          const actions = getLoadCalls(args.teamName)
          if (actions.length) {
            logger.info('Reloading team list due to teamChanged')
            logger.info(`Reloading ${args.teamName} due to teamChanged`)
          }
          actions.forEach(dispatch)
        }
      }
    )
    engine().setIncomingHandler(
      'keybase.1.NotifyTeam.teamChangedByID',
      (args: RPCTypes.NotifyTeamTeamChangedByIDRpcParam) => {
        // ignore
      }
    )
    engine().setIncomingHandler('keybase.1.NotifyTeam.teamDeleted', () => {
      logger.info('Got teamDeleted from service')
      const actions = getLoadCalls()
      if (actions.length) {
        logger.info('Reloading team list due to teamDeleted')
      }
      actions.forEach(dispatch)
    })
    engine().setIncomingHandler('keybase.1.NotifyTeam.teamExit', () => {
      logger.info('Got teamExit from service')
      const actions = getLoadCalls()
      if (actions.length) {
        logger.info('Reloading team list due to teamExit')
      }
      actions.forEach(dispatch)
    })
    engine().setIncomingHandler('chat.1.NotifyChat.ChatSetTeamRetention', args => {
      logger.info('Got setTeamRetention from service')
      const {convs, teamID} = args
      if (convs.length === 0) {
        logger.warn(`Teamhandler: Got setTeamRetention for team with no conversations: ${teamID}`)
        return
      }
      const conv = convs[0]
      const teamname = conv.name
      const newPolicy = Constants.serviceRetentionPolicyToRetentionPolicy(conv.teamRetention)
      dispatch(replaceEntity(['teams', 'teamNameToRetentionPolicy'], I.Map([[teamname, newPolicy]])))
    })
  })
}

function getLoadCalls(teamname?: string) {
  const actions = []
  if (_wasOnTeamsTab) {
    actions.push(TeamsGen.createGetTeams())
    if (teamname) {
      actions.push(TeamsGen.createGetDetails({teamname}))
    }
  }
  return actions
}

function _updateTopic(action: TeamsGen.UpdateTopicPayload, state: TypedState) {
  const {conversationIDKey, newTopic} = action.payload
  const teamname = Constants.getTeamNameFromConvID(state, conversationIDKey) || ''
  const waitingKey = {key: `updateTopic:${conversationIDKey}`}
  const param = {
    conversationID: ChatTypes.keyToConversationID(conversationIDKey),
    tlfName: teamname,
    tlfPublic: false,
    headline: newTopic,
    identifyBehavior: RPCTypes.tlfKeysTLFIdentifyBehavior.chatGui,
  }

  return Saga.all([
    Saga.put(createIncrementWaiting(waitingKey)),
    Saga.call(RPCChatTypes.localPostHeadlineRpcPromise, param),
    Saga.identity(
      Saga.all([
        Saga.put(createDecrementWaiting(waitingKey)),
        Saga.put(TeamsGen.createGetChannels({teamname})),
      ])
    ),
  ])
}

function _updateChannelname(action: TeamsGen.UpdateChannelNamePayload, state: TypedState) {
  const {conversationIDKey, newChannelName} = action.payload
  const teamname = Constants.getTeamNameFromConvID(state, conversationIDKey) || ''
  const waitingKey = {key: `updateChannelName:${conversationIDKey}`}
  const param = {
    channelName: newChannelName,
    conversationID: ChatTypes.keyToConversationID(conversationIDKey),
    tlfName: teamname,
    tlfPublic: false,
    identifyBehavior: RPCTypes.tlfKeysTLFIdentifyBehavior.chatGui,
  }

  return Saga.all([
    Saga.put(createIncrementWaiting(waitingKey)),
    Saga.call(RPCChatTypes.localPostMetadataRpcPromise, param),
    Saga.identity(
      Saga.all([
        Saga.put(createDecrementWaiting(waitingKey)),
        Saga.put(TeamsGen.createGetChannels({teamname})),
      ])
    ),
  ])
}

function _deleteChannelConfirmed(action: TeamsGen.DeleteChannelConfirmedPayload, state: TypedState) {
  const {conversationIDKey} = action.payload
  const channelName = Constants.getChannelNameFromConvID(state, conversationIDKey)
  const teamname = Constants.getTeamNameFromConvID(state, conversationIDKey) || ''

  if (!channelName) {
    return
  }
  const param = {
    convID: ChatTypes.keyToConversationID(conversationIDKey),
    channelName,
    confirmed: true,
  }

  return Saga.sequentially([
    Saga.call(RPCChatTypes.localDeleteConversationLocalRpcPromise, param),
    Saga.put(TeamsGen.createGetChannels({teamname})),
  ])
}

function _badgeAppForTeams(action: TeamsGen.BadgeAppForTeamsPayload, state: TypedState) {
  const loggedIn = state.config.loggedIn
  if (!loggedIn) {
    // Don't make any calls we don't have permission to.
    return
  }

  const actions = []
  const newTeams = I.Set(action.payload.newTeamNames || [])
  const newTeamRequests = I.List(action.payload.newTeamAccessRequests || [])

  const teamsWithResetUsers = I.List(action.payload.teamsWithResetUsers || [])
  const teamsWithResetUsersMap = teamsWithResetUsers.reduce((res, entry) => {
    if (!res[entry.teamname]) {
      res[entry.teamname] = I.Set()
    }
    res[entry.teamname] = res[entry.teamname].add(
      Constants.makeResetUser({
        username: entry.username,
        badgeIDKey: Constants.resetUserBadgeIDToKey(entry.id),
      })
    )
    return res
  }, {})

  if (_wasOnTeamsTab && (newTeams.size > 0 || newTeamRequests.size > 0)) {
    // Call getTeams if new teams come in.
    // Covers the case when we're staring at the teams page so
    // we don't miss a notification we clear when we tab away
    const existingNewTeams = state.entities.getIn(['teams', 'newTeams'], I.Set())
    const existingNewTeamRequests = state.entities.getIn(['teams', 'newTeamRequests'], I.List())
    if (!newTeams.equals(existingNewTeams) && newTeams.size > 0) {
      // We have been added to a new team & we need to refresh the list
      actions.push(Saga.put(TeamsGen.createGetTeams()))
    }

    // getDetails for teams that have new access requests
    // Covers case where we have a badge appear on the requests
    // tab with no rows showing up
    const newTeamRequestsSet = I.Set(newTeamRequests)
    const existingNewTeamRequestsSet = I.Set(existingNewTeamRequests)
    const toLoad = newTeamRequestsSet.subtract(existingNewTeamRequestsSet)
    const loadingCalls = toLoad.map(teamname => Saga.put(TeamsGen.createGetDetails({teamname})))
    actions.push(Saga.all(loadingCalls.toArray()))
  }

  // if the user wasn't on the teams tab, loads will be triggered by navigation around the app
  actions.push(Saga.put(replaceEntity(['teams'], I.Map([['newTeams', newTeams]]))))
  actions.push(Saga.put(replaceEntity(['teams'], I.Map([['newTeamRequests', newTeamRequests]]))))
  actions.push(
    Saga.put(replaceEntity(['teams'], I.Map([['teamNameToResetUsers', I.Map(teamsWithResetUsersMap)]])))
  )
  return Saga.sequentially(actions)
}

let _wasOnTeamsTab = false
const _onTabChange = (action: RouteTypes.SwitchTo) => {
  const list = I.List(action.payload.path)
  const root = list.first()

  if (root === teamsTab) {
    _wasOnTeamsTab = true
  } else if (_wasOnTeamsTab) {
    _wasOnTeamsTab = false
    // clear badges
    return Saga.all([
      Saga.call(RPCTypes.gregorDismissCategoryRpcPromise, {
        category: 'team.newly_added_to_team',
      }),
      Saga.call(RPCTypes.gregorDismissCategoryRpcPromise, {
        category: 'team.request_access',
      }),
    ])
  }
}

const _setChannelCreationError = (action: TeamsGen.SetChannelCreationErrorPayload) =>
  Saga.put(replaceEntity(['teams'], I.Map({channelCreationError: action.payload.error})))

const _setTeamCreationError = (action: TeamsGen.SetTeamCreationErrorPayload) =>
  Saga.put(replaceEntity(['teams'], I.Map({teamCreationError: action.payload.error})))

const _setTeamCreationPending = (action: TeamsGen.SetTeamCreationPendingPayload) =>
  Saga.put(replaceEntity(['teams'], I.Map({teamCreationPending: action.payload.pending})))

const _setTeamJoinError = (action: TeamsGen.SetTeamJoinErrorPayload) =>
  Saga.put(replaceEntity(['teams'], I.Map({teamJoinError: action.payload.error})))

const _setTeamJoinSuccess = (action: TeamsGen.SetTeamJoinSuccessPayload) =>
  Saga.put(
    replaceEntity(
      ['teams'],
      I.Map({teamJoinSuccess: action.payload.success, teamJoinTeamName: action.payload.teamname})
    )
  )

const teamsSaga = function*(): Saga.SagaGenerator<any, any> {
  yield Saga.safeTakeEveryPure(TeamsGen.leaveTeam, _leaveTeam)
  yield Saga.safeTakeEveryPure(TeamsGen.createNewTeam, _createNewTeam)
  yield Saga.safeTakeEvery(TeamsGen.joinTeam, _joinTeam)
  yield Saga.safeTakeEvery(TeamsGen.getDetails, _getDetails)
  yield Saga.safeTakeEvery(TeamsGen.getTeamPublicity, _getTeamPublicity)
  yield Saga.safeTakeEvery(TeamsGen.getTeamOperations, _getTeamOperations)
  yield Saga.safeTakeEvery(TeamsGen.createNewTeamFromConversation, _createNewTeamFromConversation)
  yield Saga.safeTakeEveryPure(TeamsGen.getChannels, _getChannels, _afterGetChannels)
  yield Saga.safeTakeEvery(TeamsGen.getTeams, _getTeams)
  yield Saga.safeTakeEveryPure(TeamsGen.saveChannelMembership, _saveChannelMembership, _afterSaveCalls)
  yield Saga.safeTakeEvery(TeamsGen.createChannel, _createChannel)
  yield Saga.safeTakeEveryPure(TeamsGen.setupTeamHandlers, _setupTeamHandlers)
  yield Saga.safeTakeEvery(TeamsGen.addToTeam, _addToTeam)
  yield Saga.safeTakeEvery(TeamsGen.addPeopleToTeam, _addPeopleToTeam)
  yield Saga.safeTakeEvery(TeamsGen.inviteToTeamByEmail, _inviteByEmail)
  yield Saga.safeTakeEvery(TeamsGen.ignoreRequest, _ignoreRequest)
  yield Saga.safeTakeEvery(TeamsGen.editTeamDescription, _editDescription)
  yield Saga.safeTakeEvery(TeamsGen.editMembership, _editMembership)
  yield Saga.safeTakeEvery(TeamsGen.removeMemberOrPendingInvite, _removeMemberOrPendingInvite)
  yield Saga.safeTakeEvery(TeamsGen.setMemberPublicity, _setMemberPublicity)
  yield Saga.safeTakeEveryPure(TeamsGen.updateTopic, _updateTopic, last)
  yield Saga.safeTakeEveryPure(TeamsGen.updateChannelName, _updateChannelname, last)
  yield Saga.safeTakeEveryPure(TeamsGen.deleteChannelConfirmed, _deleteChannelConfirmed)
  yield Saga.safeTakeEveryPure(TeamsGen.badgeAppForTeams, _badgeAppForTeams)
  yield Saga.safeTakeEveryPure(RouteConstants.switchTo, _onTabChange)
  yield Saga.safeTakeEveryPure(TeamsGen.setChannelCreationError, _setChannelCreationError)
  yield Saga.safeTakeEveryPure(TeamsGen.setTeamCreationError, _setTeamCreationError)
  yield Saga.safeTakeEveryPure(TeamsGen.setTeamCreationPending, _setTeamCreationPending)
  yield Saga.safeTakeEveryPure(TeamsGen.setTeamJoinError, _setTeamJoinError)
  yield Saga.safeTakeEveryPure(TeamsGen.setTeamJoinSuccess, _setTeamJoinSuccess)
  yield Saga.safeTakeEvery(TeamsGen.inviteToTeamByPhone, _inviteToTeamByPhone)
  yield Saga.safeTakeEveryPure(TeamsGen.setPublicity, _setPublicity, _afterSaveCalls)
  yield Saga.safeTakeEveryPure(
    TeamsGen.checkRequestedAccess,
    _checkRequestedAccess,
    _checkRequestedAccessSuccess
  )
  yield Saga.safeTakeEvery(TeamsGen.getTeamRetentionPolicy, _getTeamRetentionPolicy)
  yield Saga.safeTakeEveryPure(TeamsGen.setTeamRetentionPolicy, _setTeamRetentionPolicy)
}

export default teamsSaga<|MERGE_RESOLUTION|>--- conflicted
+++ resolved
@@ -550,23 +550,17 @@
     const teammembercounts = {}
     const teamNameToRole = {}
     const teamNameToIsOpen = {}
-<<<<<<< HEAD
     const teamNameToAllowPromote = {}
     const teamNameToIsShowcasing = {}
-=======
     const teamNameToID = {}
->>>>>>> f2862ce8
     teams.forEach(team => {
       teamnames.push(team.fqName)
       teammembercounts[team.fqName] = team.memberCount
       teamNameToRole[team.fqName] = Constants.teamRoleByEnum[team.role]
       teamNameToIsOpen[team.fqName] = team.isOpenTeam
-<<<<<<< HEAD
       teamNameToAllowPromote[team.fqName] = team.allowProfilePromote
       teamNameToIsShowcasing[team.fqName] = team.isMemberShowcased
-=======
       teamNameToID[team.fqName] = team.teamID
->>>>>>> f2862ce8
     })
 
     // Dismiss any stale badges for teams we're no longer in
@@ -592,12 +586,9 @@
           teammembercounts: I.Map(teammembercounts),
           teamNameToIsOpen: I.Map(teamNameToIsOpen),
           teamNameToRole: I.Map(teamNameToRole),
-<<<<<<< HEAD
           teamNameToAllowPromote: I.Map(teamNameToAllowPromote),
           teamNameToIsShowcasing: I.Map(teamNameToIsShowcasing),
-=======
           teamNameToID: I.Map(teamNameToID),
->>>>>>> f2862ce8
         })
       )
     )
