// @flow
import logger from '../logger'
import * as AppGen from './app-gen'
import * as Chat2Gen from './chat2-gen'
import * as PushGen from './push-gen'
import * as ChatTypes from '../constants/types/chat2'
import * as RPCChatTypes from '../constants/types/rpc-chat-gen'
import * as Saga from '../util/saga'
import * as RPCTypes from '../constants/types/rpc-gen'
import {isMobile, isIOS} from '../constants/platform'
import {chatTab} from '../constants/tabs'
import {switchTo} from './route-tree'
import {createShowUserProfile} from './profile-gen'
import {
  checkPermissions,
  requestPushPermissions,
  configurePush,
  displayNewMessageNotification,
  clearAllNotifications,
  setShownPushPrompt,
  getShownPushPrompt,
  openAppSettings,
} from './platform-specific'

import type {TypedState} from '../constants/reducer'

const pushSelector = ({push: {token, tokenType}}: TypedState) => ({token, tokenType})
const deviceIDSelector = ({config: {deviceID}}: TypedState) => deviceID

function permissionsNoSaga() {
  return Saga.sequentially([
    Saga.put(PushGen.createPermissionsRequesting({requesting: false})),
    Saga.put(PushGen.createPermissionsPrompt({prompt: false})),
  ])
}

function* permissionsRequestSaga(): Saga.SagaGenerator<any, any> {
  yield Saga.put(PushGen.createPermissionsRequesting({requesting: true}))
  if (isIOS) {
    const shownPushPrompt = yield Saga.call(getShownPushPrompt)
    if (shownPushPrompt) {
      // we've already shown the prompt, take them to settings
      openAppSettings()
      yield Saga.all([
        Saga.put(PushGen.createPermissionsRequesting({requesting: false})),
        Saga.put(PushGen.createPermissionsPrompt({prompt: false})),
      ])
      return
    }
  }
  try {
    logger.info('Requesting permissions')
    const permissions = yield Saga.call(requestPushPermissions)
    logger.info('Permissions:', permissions)
    if (isIOS) {
      yield Saga.call(setShownPushPrompt)
    }
    if (permissions.alert || permissions.badge) {
      logger.info('Badge or alert push permissions are enabled')
      yield Saga.put(PushGen.createSetHasPermissions({hasPermissions: true}))
    } else {
      logger.info('Badge or alert push permissions are disabled')
      yield Saga.put(PushGen.createSetHasPermissions({hasPermissions: false}))
    }
    // TODO(gabriel): Set permissions we have in store, might want it at some point?
  } finally {
    yield Saga.put(PushGen.createPermissionsRequesting({requesting: false}))
    yield Saga.put(PushGen.createPermissionsPrompt({prompt: false}))
  }
}

// we set this flag when we handle a push so additional pushes don't cause our logic to be weird
// given a session (being in the foreground) we only want to handle one push
let handledPushThisSession = false
const resetHandledPush = () => {
  handledPushThisSession = false
}

function* pushNotificationSaga(notification: PushGen.NotificationPayload): Saga.SagaGenerator<any, any> {
  logger.info('Push notification:', notification)
  const payload = notification.payload.notification
  if (payload) {
    console.log('aaa push saga', payload)
    // Handle types that are not from user interaction
    if (payload.type === 'chat.newmessageSilent_2') {
      logger.info('Push notification: silent notification received')
      try {
        // $ForceType
        const membersType: RPCChatTypes.ConversationMembersType =
          typeof payload.t === 'string' ? parseInt(payload.t) : payload.t
        const unboxRes = yield Saga.call(RPCChatTypes.localUnboxMobilePushNotificationRpcPromise, {
          convID: payload.c || '',
          membersType,
          payload: payload.m || '',
          pushIDs: typeof payload.p === 'string' ? JSON.parse(payload.p) : payload.p,
        })
        if (payload.x && payload.x > 0) {
          const num = payload.x
          const ageMS = Date.now() - num * 1000
          if (ageMS > 15000) {
            logger.info('Push notification: silent notification is stale:', ageMS)
            return
          }
        }
        if (unboxRes) {
          yield Saga.call(displayNewMessageNotification, unboxRes, payload.c, payload.b, payload.d)
        }
      } catch (err) {
        logger.info('failed to unbox silent notification', err)
      }
    } else if (payload.type === 'chat.readmessage') {
      logger.info('Push notification: read message notification received')
      const b = typeof payload.b === 'string' ? parseInt(payload.b) : payload.b
      if (b === 0) {
        clearAllNotifications()
      }
    }

    // Handle types from user interaction
    if (payload.userInteraction) {
      if (payload.type === 'chat.newmessage') {
        const {convID} = payload
        // Check for conversation ID so we know where to navigate to
        if (!convID) {
          logger.error('Push chat notification payload missing conversation ID')
          return
        }
        // Short term hack: this just ensures that the service definitely knows we are now in the
        // foreground for the GetThreadLocal call coming from selectConversation.
        yield Saga.call(RPCTypes.appStateUpdateAppStateRpcPromise, {
          state: RPCTypes.appStateAppState.foreground,
        })
        if (handledPushThisSession) {
          return
        }
        handledPushThisSession = true
        const conversationIDKey = ChatTypes.stringToConversationIDKey(convID)
        yield Saga.put(
          Chat2Gen.createSelectConversationDueToPush({
            conversationIDKey,
            phase: 'showImmediately',
          })
        )
        yield Saga.put(Chat2Gen.createSetLoading({key: 'pushLoad', loading: true}))
        yield Saga.put(switchTo([chatTab, 'conversation']))
      } else if (payload.type === 'follow') {
        const {username} = payload
        if (!username) {
          logger.error('Follow notification payload missing username', JSON.stringify(payload))
          return
        }
        logger.info('Push notification: follow received, follower= ', username)
        yield Saga.put(createShowUserProfile({username}))
      } else {
        logger.error('Push notification payload missing or unknown type')
      }
    }
  }
}

function pushTokenSaga(action: PushGen.PushTokenPayload) {
  const {token, tokenType} = action.payload
  return Saga.sequentially([
    Saga.put(PushGen.createUpdatePushToken({token, tokenType})),
    Saga.put(PushGen.createSavePushToken()),
  ])
}

function* savePushTokenSaga(): Saga.SagaGenerator<any, any> {
  try {
    const state: TypedState = yield Saga.select()
    const {token, tokenType} = pushSelector(state)
    const deviceID = deviceIDSelector(state)
    if (!deviceID) {
      throw new Error('No device available for saving push token')
    }
    if (!token) {
      throw new Error('No push token available to save')
    }

    const args = [
      {key: 'push_token', value: token},
      {key: 'device_id', value: deviceID},
      {key: 'token_type', value: tokenType || ''},
    ]

    yield Saga.call(RPCTypes.apiserverPostRpcPromise, {
      args,
      endpoint: 'device/push_token',
    })
  } catch (err) {
    logger.warn('Error trying to save push token:', err)
  }
}

function* configurePushSaga(): Saga.SagaGenerator<any, any> {
  if (isMobile) {
    if (isIOS) {
      yield Saga.put(PushGen.createCheckIOSPush())
    }
    const chan = yield Saga.call(configurePush)
    while (true) {
      const action = yield Saga.take(chan)
      yield Saga.put(action)
    }
  }
}

function* checkIOSPushSaga(): Saga.SagaGenerator<any, any> {
  const permissions = yield Saga.call(checkPermissions)
  logger.debug('Got push notification permissions:', JSON.stringify(permissions, null, 2))
  const shownPushPrompt = yield Saga.call(getShownPushPrompt)
  logger.debug(
    shownPushPrompt
      ? 'We have requested push permissions before'
      : 'We have not requested push permissions before'
  )
  if (!shownPushPrompt && (permissions.alert || permissions.sound || permissions.badge)) {
    // we've definitely already prompted, set it in local storage
    // to handle previous users who have notifications on
    logger.debug('We missed setting shownPushPrompt in local storage, setting now')
    yield Saga.call(setShownPushPrompt)
  }
  if (!permissions.alert && !permissions.badge) {
    logger.info('Badge and alert permissions are disabled; showing prompt')
    yield Saga.all([
      Saga.put(PushGen.createSetHasPermissions({hasPermissions: false})),
      Saga.put(
        PushGen.createPermissionsPrompt({
          prompt: true,
        })
      ),
    ])
  } else {
    // badge or alert permissions are enabled
<<<<<<< HEAD
    logger.info('Badge or alert permissions are enabled')
    yield Saga.put(PushGen.createSetHasPermissions({hasPermissions: true}))
    yield Saga.call(requestPushPermissions)
=======
    logger.info('Badge or alert permissions are enabled. Getting token.')
    yield Saga.all([
      Saga.put(PushGen.createSetHasPermissions({hasPermissions: true})),
      Saga.call(requestPushPermissions),
    ])
>>>>>>> 5b107080
  }
}

function* deletePushTokenSaga(): Saga.SagaGenerator<any, any> {
  try {
    const state: TypedState = yield Saga.select()
    const {tokenType} = pushSelector(state)
    if (!tokenType) {
      // No push token to remove.
      logger.info('Not deleting push token -- none to remove')
      return
    }

    const deviceID = deviceIDSelector(state)
    if (!deviceID) {
      throw new Error('No device id available for saving push token')
    }

    const args = [{key: 'device_id', value: deviceID}, {key: 'token_type', value: tokenType}]

    yield Saga.call(RPCTypes.apiserverDeleteRpcPromise, {
      endpoint: 'device/push_token',
      args: args,
    })
  } catch (err) {
    logger.warn('Error trying to delete push token:', err)
  }
}

function* mobileAppStateSaga(action: AppGen.MobileAppStatePayload) {
  const nextAppState = action.payload.nextAppState
  if (isIOS && nextAppState === 'active') {
    console.log('Checking push permissions')
    const permissions = yield Saga.call(checkPermissions)
    if (permissions.alert || permissions.badge) {
      logger.info('Found push permissions ENABLED on app focus')
      const state: TypedState = yield Saga.select()
      const hasPermissions = state.push.hasPermissions
      if (!hasPermissions) {
        logger.info('Had no permissions before, requesting permissions to get token')
        yield Saga.call(requestPushPermissions)
      }
      yield Saga.put(PushGen.createSetHasPermissions({hasPermissions: true}))
    } else {
      logger.info('Found push permissions DISABLED on app focus')
      yield Saga.put(PushGen.createSetHasPermissions({hasPermissions: false}))
    }
  }
}

function* pushSaga(): Saga.SagaGenerator<any, any> {
  yield Saga.safeTakeLatest(PushGen.permissionsRequest, permissionsRequestSaga)
  yield Saga.safeTakeLatestPure(PushGen.permissionsNo, permissionsNoSaga)
  yield Saga.safeTakeLatestPure(PushGen.pushToken, pushTokenSaga)
  yield Saga.safeTakeLatest(PushGen.savePushToken, savePushTokenSaga)
  yield Saga.safeTakeLatest(PushGen.configurePush, configurePushSaga)
  yield Saga.safeTakeEvery(PushGen.checkIOSPush, checkIOSPushSaga)
  yield Saga.safeTakeEvery(PushGen.notification, pushNotificationSaga)
  yield Saga.safeTakeEveryPure(AppGen.mobileAppState, resetHandledPush)
  yield Saga.safeTakeEvery(AppGen.mobileAppState, mobileAppStateSaga)
}

export default pushSaga

export {deletePushTokenSaga}<|MERGE_RESOLUTION|>--- conflicted
+++ resolved
@@ -233,17 +233,11 @@
     ])
   } else {
     // badge or alert permissions are enabled
-<<<<<<< HEAD
-    logger.info('Badge or alert permissions are enabled')
-    yield Saga.put(PushGen.createSetHasPermissions({hasPermissions: true}))
-    yield Saga.call(requestPushPermissions)
-=======
     logger.info('Badge or alert permissions are enabled. Getting token.')
     yield Saga.all([
       Saga.put(PushGen.createSetHasPermissions({hasPermissions: true})),
       Saga.call(requestPushPermissions),
     ])
->>>>>>> 5b107080
   }
 }
 
