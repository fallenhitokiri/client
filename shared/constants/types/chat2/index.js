--- conflicted
+++ resolved
@@ -23,14 +23,9 @@
   loadingMap: I.Map<string, number>, // reasons why we're loading
   messageMap: I.Map<Common.ConversationIDKey, I.Map<Message.Ordinal, Message.Message>>, // messages in a thread
   messageOrdinals: I.Map<Common.ConversationIDKey, I.SortedSet<Message.Ordinal>>, // ordered ordinals in a thread
-<<<<<<< HEAD
   metaMap: I.Map<Common.ConversationIDKey, Meta.ConversationMeta>, // metadata about a thread, There is a special node for the pending conversation
   quotingMap: I.Map<Common.ConversationIDKey, QuotedOrdConv>, // current message being quoted
-=======
-  metaMap: I.Map<Common.ConversationIDKey, Meta.ConversationMeta>, // metadata about a thread
   explodingModes: I.Map<Common.ConversationIDKey, number>, // seconds to exploding message expiration
-  quotingMap: I.Map<string, _quotedOrdConv>, // current message being quoted
->>>>>>> 574cd9f5
   selectedConversation: Common.ConversationIDKey, // the selected conversation, if any
   typingMap: I.Map<Common.ConversationIDKey, I.Set<string>>, // who's typing currently
   unreadMap: I.Map<Common.ConversationIDKey, number>, // how many unread messages there are
