// @flow
//
// Infinite scrolling list.
// We group messages into a series of Waypoints. When the wayoint exits the screen we replace it with a single div instead
// We use react-measure to cache the heights

import * as React from 'react'
import * as Types from '../../../../constants/types/chat2'
import Measure from 'react-measure'
import Waypoint from 'react-waypoint'
import Message from '../../messages'
import SpecialTopMessage from '../../messages/special-top-message'
import SpecialBottomMessage from '../../messages/special-bottom-message'
import {ordinalToNumber} from '../../../../constants/types/chat2'
import {ErrorBoundary} from '../../../../common-adapters'
import {copyToClipboard} from '../../../../util/clipboard'
import {debounce, throttle} from 'lodash-es'
import {globalColors, globalStyles} from '../../../../styles'

import type {Props} from '.'

// hot reload isn't supported with debouncing currently so just ignore hot here
if (module.hot) {
  module.hot.decline()
}

const ordinalsInAWaypoint = 10

type State = {
  isLockedToBottom: boolean,
  isScrolling: boolean,
  width: number, // when the width changes lets just redraw it all as our measurements are bad now
}

type Snapshot = ?number

<<<<<<< HEAD
class Thread extends React.PureComponent<Props, State> {
  state = {isLockedToBottom: true, isScrolling: false, width: 0}
  _listRef = React.createRef()

  _scrollToBottom = () => {
    const list = this._listRef.current
    if (list) {
      list.scrollTop = list.scrollHeight
    }
  }
=======
  _cellCache = new Virtualized.CellMeasurerCache({
    fixedWidth: true,
    keyMapper: (index: number) => {
      const itemCountIncludingSpecial = this._getItemCount()
      if (index === itemCountIncludingSpecial - 1) {
        return `${this.props.conversationIDKey}:specialBottom`
      } else if (index === 0) {
        return `${this.props.conversationIDKey}:specialTop`
      } else {
        const ordinalIndex = index - 1
        const ordinal = this.props.messageOrdinals.get(ordinalIndex)
        return `${this.props.conversationIDKey}:${ordinal ? ordinalToNumber(ordinal) : index}`
      }
    },
  })
>>>>>>> 63d64858

  componentDidMount() {
    if (this.state.isLockedToBottom) {
      setImmediate(() => this._scrollToBottom())
    }
  }

  getSnapshotBeforeUpdate(prevProps: Props, prevState: State) {
    // prepending, lets keep track of the old scrollHeight
    if (
      this.props.conversationIDKey === prevProps.conversationIDKey &&
      this.props.messageOrdinals.first() !== prevProps.messageOrdinals.first() &&
      prevProps.messageOrdinals.first()
    ) {
      return this._listRef.current ? this._listRef.current.scrollHeight : null
    }
    return null
  }

  componentDidUpdate(prevProps: Props, prevState: State, snapshot: Snapshot) {
    if (this.props.conversationIDKey !== prevProps.conversationIDKey) {
      this._cleanupDebounced()
      this.setState(p => (p.isLockedToBottom ? null : {isLockedToBottom: true}))
      this._scrollToBottom()
      return
    }

    if (this.props.listScrollDownCounter !== prevProps.listScrollDownCounter) {
      this.setState(p => (p.isLockedToBottom ? null : {isLockedToBottom: true}))
    }

    // Adjust scrolling
    const list = this._listRef.current
    // Prepending some messages?
    if (snapshot && list && !this.state.isLockedToBottom) {
      list.scrollTop = list.scrollHeight - snapshot
    } else {
      // maintain scroll to bottom?
      if (this.state.isLockedToBottom && this.props.conversationIDKey === prevProps.conversationIDKey) {
        this._scrollToBottom()
      }
    }

    if (list && this.props.editingOrdinal && this.props.editingOrdinal !== prevProps.editingOrdinal) {
      const ordinal = this.props.editingOrdinal
      const idx = this.props.messageOrdinals.indexOf(ordinal)
      if (idx !== -1) {
        const waypoints = list.querySelectorAll('[data-key]')
        // find an id that should be our parent
        const toFind = Types.ordinalToNumber(ordinal)
        const found = Array.from(waypoints)
          .reverse()
          .find(w => parseInt(w.dataset.key, 10) < toFind)
        if (found) {
          found.scrollIntoView({behavior: 'smooth', block: 'center'})
        }
      }
    }
  }

  componentWillUnmount() {
    this._cleanupDebounced()
  }

  _onResize = debounce(({bounds}) => {
    if (this.state.isLockedToBottom) {
      this._scrollToBottom()
    }

    this.setState(p => (p.width === bounds.width ? null : {width: bounds.width}))
  }, 100)

  _cleanupDebounced = () => {
    this._onAfterScroll.cancel()
    this._onScroll.cancel()
    this._onResize.cancel()
    this._positionChangeTop.cancel()
    this._positionChangeBottom.cancel()
  }

  // While scrolling we disable mouse events to speed things up
  _onScroll = throttle(() => {
    this.setState(p => (p.isScrolling ? undefined : {isScrolling: true}))
    this._onAfterScroll()
  }, 100)

<<<<<<< HEAD
  // After lets turn them back on
  _onAfterScroll = debounce(() => {
    this.setState(p => (p.isScrolling ? {isScrolling: false} : undefined))
  }, 200)

  _rowRenderer = (ordinalIndex: number, measure: () => void) => {
    const ordinal = this.props.messageOrdinals.get(ordinalIndex)
    if (ordinal) {
      const prevOrdinal = ordinalIndex > 0 ? this.props.messageOrdinals.get(ordinalIndex - 1) : null
      return (
        <Message
          key={String(ordinal)}
          ordinal={ordinal}
          previous={prevOrdinal}
          measure={measure}
          conversationIDKey={this.props.conversationIDKey}
        />
      )
    }
    return <div key={String(ordinalIndex)} />
=======
  _rowRenderer = ({index, isScrolling, isVisible, key, parent, style}) => {
    return (
      <Virtualized.CellMeasurer
        cache={this._cellCache}
        columnIndex={0}
        key={key}
        parent={parent}
        rowIndex={index}
      >
        {({measure}) => {
          const itemCountIncludingSpecial = this._getItemCount()
          let content = <div />
          if (index === itemCountIncludingSpecial - 1) {
            content = (
              <SpecialBottomMessage conversationIDKey={this.props.conversationIDKey} measure={measure} />
            )
          } else if (index === 0) {
            content = <SpecialTopMessage conversationIDKey={this.props.conversationIDKey} measure={measure} />
          } else {
            const ordinalIndex = index - 1
            const ordinal = this.props.messageOrdinals.get(ordinalIndex)
            if (ordinal) {
              const prevOrdinal = ordinalIndex > 0 ? this.props.messageOrdinals.get(ordinalIndex - 1) : null
              content = (
                <Message
                  ordinal={ordinal}
                  previous={prevOrdinal}
                  measure={measure}
                  key={`${this.props.conversationIDKey}:${ordinalToNumber(ordinal)}`}
                  conversationIDKey={this.props.conversationIDKey}
                />
              )
            }
          }
          return <div style={style}>{content}</div>
        }}
      </Virtualized.CellMeasurer>
    )
>>>>>>> 63d64858
  }

  _onCopyCapture(e) {
    // Copy text only, not HTML/styling.
    e.preventDefault()
    copyToClipboard(window.getSelection().toString())
  }

  _handleListClick = () => {
    if (window.getSelection().isCollapsed) {
      this.props.onFocusInput()
    }
  }

  // When the top waypoint is visible, lets load more messages
  _positionChangeTop = debounce(({currentPosition}) => {
    if (currentPosition === 'inside') {
      this.props.loadMoreMessages()
    }
  }, 100)

  // When the bottom waypoint is visible, lock to bottom
  _positionChangeBottom = debounce(({currentPosition}) => {
    const isLockedToBottom = currentPosition === 'inside'
    this.setState(p => (p.isLockedToBottom === isLockedToBottom ? null : {isLockedToBottom}))
  }, 100)

  _makeWaypoints = () => {
    const waypoints = []
    waypoints.push(
      <TopWaypoint
        key="topWaypoint"
        onPositionChange={this._positionChangeTop}
        conversationIDKey={this.props.conversationIDKey}
      />
    )

    const numOrdinals = this.props.messageOrdinals.size
    let indicies = []
    for (var idx = 0; idx < numOrdinals; ++idx) {
      const needNextWaypoint = idx % ordinalsInAWaypoint === 0
      const isLastItem = idx === numOrdinals - 1
      if (needNextWaypoint || isLastItem) {
        if (isLastItem) {
          indicies.push(idx)
        }

        if (indicies.length) {
          const ordinal = this.props.messageOrdinals.get(indicies[0] || 0)
          if (!ordinal) {
            throw new Error('Should be impossible')
          }
          const key = String(Types.ordinalToNumber(ordinal))
          waypoints.push(
            <OrdinalWaypoint key={key} id={key} rowRenderer={this._rowRenderer} indicies={indicies} />
          )
          indicies = []
        }
      }
      indicies.push(idx)
    }

    waypoints.push(
      <BottomWaypoint
        key="bottomWaypoint"
        onPositionChange={this._positionChangeBottom}
        conversationIDKey={this.props.conversationIDKey}
      />
    )

    return waypoints
  }

  render() {
    const waypoints = this._makeWaypoints()

    return (
      <ErrorBoundary>
        <Measure bounds={true} onResize={this._onResize}>
          {({measureRef}) => (
            <div
              ref={measureRef}
              style={containerStyle}
              onClick={this._handleListClick}
              onCopyCapture={this._onCopyCapture}
            >
              <style>{realCSS}</style>
              <div
                key={String(this.state.width)}
                style={listStyle}
                ref={this._listRef}
                onScroll={this._onScroll}
              >
                <div style={this.state.isScrolling ? innerListStyleScrolling : null}>{waypoints}</div>
              </div>
            </div>
          )}
        </Measure>
      </ErrorBoundary>
    )
  }
}

// All the waypoints keep a key to re-render if we get a measure callback
type TopBottomWaypointProps = {
  conversationIDKey: Types.ConversationIDKey,
  onPositionChange: () => void,
}
type TopBottomWaypointState = {
  keyCount: number,
}

class TopWaypoint extends React.PureComponent<TopBottomWaypointProps, TopBottomWaypointState> {
  state = {keyCount: 0}
  _measure = () => {
    this.setState(p => ({keyCount: p.keyCount + 1}))
  }

  render() {
    return (
      <Waypoint
        key={`SpecialTopMessage:${this.state.keyCount}`}
        onPositionChange={this.props.onPositionChange}
      >
        <div>
          <SpecialTopMessage conversationIDKey={this.props.conversationIDKey} measure={this._measure} />
        </div>
      </Waypoint>
    )
  }
}

class BottomWaypoint extends React.PureComponent<TopBottomWaypointProps, TopBottomWaypointState> {
  state = {keyCount: 0}
  _measure = () => {
    this.setState(p => ({keyCount: p.keyCount + 1}))
  }

  render() {
    return (
      <Waypoint
        key={`SpecialBottomMessage:${this.state.keyCount}`}
        onPositionChange={this.props.onPositionChange}
      >
        <div>
          <SpecialBottomMessage conversationIDKey={this.props.conversationIDKey} measure={this._measure} />
        </div>
      </Waypoint>
    )
  }
}

type OrdinalWaypointProps = {
  id: string,
  rowRenderer: (ordinalIndex: number, measure: () => void) => React.Node,
  indicies: Array<number>,
}

type OrdinalWaypointState = {
  // cached height
  height: ?number,
  // how we keep track if height needs to be tossed
  heightForIndicies: ?string,
  // in view
  isVisible: boolean,
}
class OrdinalWaypoint extends React.Component<OrdinalWaypointProps, OrdinalWaypointState> {
  state = {
    height: null,
    heightForIndicies: null,
    isVisible: true,
  }

  componentWillUnmount() {
    this._onResize.cancel()
    this._measure.cancel()
  }

  _handlePositionChange = ({currentPosition}) => {
    if (currentPosition) {
      const isVisible = currentPosition === 'inside'
      this.setState(p => (p.isVisible !== isVisible ? {isVisible} : undefined))
    }
  }

  _onResize = debounce(({bounds}) => {
    const height = bounds.height
    if (height) {
      this.setState(p => (p.height !== height ? {height} : undefined))
    }
  }, 100)

  _measure = debounce(() => {
    this.setState(p => (p.height ? {height: null} : null))
  }, 100)

  static _getIndiciesHeightKey = indicies => indicies.join('')

  shouldComponentUpdate(nextProps, nextState) {
    // indicies is an array so we need to compare it explicitly
    return (
      this.state.height !== nextState.height ||
      this.state.isVisible !== nextState.isVisible ||
      OrdinalWaypoint._getIndiciesHeightKey(nextProps.indicies) !== this.state.heightForIndicies
    )
  }

  static getDerivedStateFromProps(props, state) {
    const heightForIndicies = OrdinalWaypoint._getIndiciesHeightKey(props.indicies)
    if (heightForIndicies !== state.heightForIndicies) {
      // if the Indicies changed remeasure
      return {height: null, heightForIndicies}
    }
    return null
  }

  render() {
    // Apply data-key to the dom node so we can search for editing messages
    const renderMessages = !this.state.height || this.state.isVisible
    let content
    if (renderMessages) {
      const messages = this.props.indicies.map(i => this.props.rowRenderer(i, this._measure))
      if (this.state.height) {
        // cached height version, overflow hidden so its more clear if we're mismeasuring
        content = (
          <div data-key={this.props.id} style={{height: this.state.height, overflow: 'hidden'}}>
            {messages}
          </div>
        )
      } else {
        // measure it
        content = (
          <Measure bounds={true} onResize={renderMessages ? this._onResize : null}>
            {({measureRef}) => (
              <div data-key={this.props.id} ref={measureRef}>
                {messages}
              </div>
            )}
          </Measure>
        )
      }
    } else {
      content = <div data-key={this.props.id} style={{height: this.state.height}} />
    }
    return (
      <Waypoint key={this.props.id} onPositionChange={this._handlePositionChange}>
        {content}
      </Waypoint>
    )
  }
}

// We need to use both visibility and opacity css properties for the
// action button hide/show on hover.
// We use opacity because it shows/hides the button immediately on
// hover, while visibility has slight lag.
// We use visibility so that the action button content isn't copied
// during copy/paste actions since user-select isn't working in
// Chrome.
const realCSS = `
.message {
  border: 1px solid transparent;
  contain: content;
}
.message .menu-button {
  visibility: hidden;
  height: 17;
  flex-shrink: 0;
  opacity: 0;
}
.message:hover {
  border: 1px solid ${globalColors.black_10};
}
.message:hover .menu-button {
  visibility: visible;
  opacity: 1;
}
`

const containerStyle = {
  ...globalStyles.flexBoxColumn,
  // containment hints so we can scroll faster
  contain: 'strict',
  flex: 1,
  position: 'relative',
}

const listStyle = {
  outline: 'none',
  overflowX: 'hidden',
  overflowY: 'auto',
  // get our own layer so we can  scroll faster
  willChange: 'transform',
}

// mask mouse events while scrol ling
const innerListStyleScrolling = {
  pointerEvents: 'none',
}

export default Thread<|MERGE_RESOLUTION|>--- conflicted
+++ resolved
@@ -34,7 +34,6 @@
 
 type Snapshot = ?number
 
-<<<<<<< HEAD
 class Thread extends React.PureComponent<Props, State> {
   state = {isLockedToBottom: true, isScrolling: false, width: 0}
   _listRef = React.createRef()
@@ -45,23 +44,6 @@
       list.scrollTop = list.scrollHeight
     }
   }
-=======
-  _cellCache = new Virtualized.CellMeasurerCache({
-    fixedWidth: true,
-    keyMapper: (index: number) => {
-      const itemCountIncludingSpecial = this._getItemCount()
-      if (index === itemCountIncludingSpecial - 1) {
-        return `${this.props.conversationIDKey}:specialBottom`
-      } else if (index === 0) {
-        return `${this.props.conversationIDKey}:specialTop`
-      } else {
-        const ordinalIndex = index - 1
-        const ordinal = this.props.messageOrdinals.get(ordinalIndex)
-        return `${this.props.conversationIDKey}:${ordinal ? ordinalToNumber(ordinal) : index}`
-      }
-    },
-  })
->>>>>>> 63d64858
 
   componentDidMount() {
     if (this.state.isLockedToBottom) {
@@ -148,7 +130,6 @@
     this._onAfterScroll()
   }, 100)
 
-<<<<<<< HEAD
   // After lets turn them back on
   _onAfterScroll = debounce(() => {
     this.setState(p => (p.isScrolling ? {isScrolling: false} : undefined))
@@ -169,46 +150,6 @@
       )
     }
     return <div key={String(ordinalIndex)} />
-=======
-  _rowRenderer = ({index, isScrolling, isVisible, key, parent, style}) => {
-    return (
-      <Virtualized.CellMeasurer
-        cache={this._cellCache}
-        columnIndex={0}
-        key={key}
-        parent={parent}
-        rowIndex={index}
-      >
-        {({measure}) => {
-          const itemCountIncludingSpecial = this._getItemCount()
-          let content = <div />
-          if (index === itemCountIncludingSpecial - 1) {
-            content = (
-              <SpecialBottomMessage conversationIDKey={this.props.conversationIDKey} measure={measure} />
-            )
-          } else if (index === 0) {
-            content = <SpecialTopMessage conversationIDKey={this.props.conversationIDKey} measure={measure} />
-          } else {
-            const ordinalIndex = index - 1
-            const ordinal = this.props.messageOrdinals.get(ordinalIndex)
-            if (ordinal) {
-              const prevOrdinal = ordinalIndex > 0 ? this.props.messageOrdinals.get(ordinalIndex - 1) : null
-              content = (
-                <Message
-                  ordinal={ordinal}
-                  previous={prevOrdinal}
-                  measure={measure}
-                  key={`${this.props.conversationIDKey}:${ordinalToNumber(ordinal)}`}
-                  conversationIDKey={this.props.conversationIDKey}
-                />
-              )
-            }
-          }
-          return <div style={style}>{content}</div>
-        }}
-      </Virtualized.CellMeasurer>
-    )
->>>>>>> 63d64858
   }
 
   _onCopyCapture(e) {
