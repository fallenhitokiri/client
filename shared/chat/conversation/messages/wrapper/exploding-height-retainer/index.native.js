--- conflicted
+++ resolved
@@ -1,10 +1,5 @@
 // @flow
 import * as React from 'react'
-<<<<<<< HEAD
-import {Box, ConnectedUsernames, NativeImage, Text} from '../../../../../common-adapters/mobile.native'
-import {collapseStyles, globalColors, styleSheetCreate} from '../../../../../styles'
-import type {Props} from './index.types'
-=======
 import {throttle} from 'lodash-es'
 import {
   Box,
@@ -16,8 +11,7 @@
 } from '../../../../../common-adapters/mobile.native'
 import {collapseStyles, globalColors, globalStyles, styleSheetCreate} from '../../../../../styles'
 import {isAndroid} from '../../../../../constants/platform'
-import type {Props} from '.'
->>>>>>> 63d64858
+import type {Props} from './index.types'
 
 // If this image changes, some hard coded dimensions
 // in this file also need to change.
