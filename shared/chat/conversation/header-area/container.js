// @flow
import * as React from 'react'
import * as Types from '../../../constants/types/chat2'
import * as Constants from '../../../constants/chat2'
import {connect, type TypedState} from '../../../util/container'
import ConversationHeader from './normal/container'
import Search from './search'
import CreateTeamHeader from '../create-team-header/container'

type Props = {
  conversationIDKey: Types.ConversationIDKey,
  onToggleInfoPanel: () => void,
  isSearching: boolean,
  infoPanelOpen: boolean,
  showTeamOffer: boolean,
}

class HeaderArea extends React.PureComponent<Props> {
  render() {
    return this.props.isSearching ? (
      <React.Fragment>
        <Search />
        {this.props.showTeamOffer && <CreateTeamHeader conversationIDKey={this.props.conversationIDKey} />}
      </React.Fragment>
    ) : (
      <ConversationHeader
        infoPanelOpen={this.props.infoPanelOpen}
        onToggleInfoPanel={this.props.onToggleInfoPanel}
        conversationIDKey={this.props.conversationIDKey}
      />
    )
  }
}

<<<<<<< HEAD
const mapStateToProps = (state: TypedState, {conversationIDKey}): * => {
  const isSearching =
    state.chat2.pendingMode === 'searchingForUsers' &&
    conversationIDKey === Constants.pendingConversationIDKey
  const meta = Constants.getMeta(state, conversationIDKey)
=======
const mapStateToProps = (state: TypedState) => {
  const isSearching = state.chat2.pendingMode === 'searchingForUsers' && state.chat2.pendingSelected
>>>>>>> b057fc2a
  return {
    isSearching,
    showTeamOffer: isSearching && meta.participants.size > 1,
  }
}
export default connect(mapStateToProps)(HeaderArea)<|MERGE_RESOLUTION|>--- conflicted
+++ resolved
@@ -32,16 +32,11 @@
   }
 }
 
-<<<<<<< HEAD
-const mapStateToProps = (state: TypedState, {conversationIDKey}): * => {
+const mapStateToProps = (state: TypedState, {conversationIDKey}) => {
   const isSearching =
     state.chat2.pendingMode === 'searchingForUsers' &&
     conversationIDKey === Constants.pendingConversationIDKey
   const meta = Constants.getMeta(state, conversationIDKey)
-=======
-const mapStateToProps = (state: TypedState) => {
-  const isSearching = state.chat2.pendingMode === 'searchingForUsers' && state.chat2.pendingSelected
->>>>>>> b057fc2a
   return {
     isSearching,
     showTeamOffer: isSearching && meta.participants.size > 1,
