--- conflicted
+++ resolved
@@ -18,11 +18,7 @@
 type StateProps = {
   _invites: I.Set<Constants.InviteInfo>,
   _memberInfo: I.Set<Constants.MemberInfo>,
-<<<<<<< HEAD
-=======
   _ancestorMemberInfo: I.Map<Constants.Teamname, I.Set<Constants.MemberInfo>>,
-  loading: boolean,
->>>>>>> beec3710
   _requests: I.Set<Constants.RequestInfo>,
   isTeamOpen: boolean,
   loading: boolean,
@@ -35,12 +31,16 @@
 
 const mapStateToProps = (state: TypedState, {routeProps, routeState}): StateProps => {
   const teamname = routeProps.get('teamname')
-<<<<<<< HEAD
   if (!teamname) {
     throw new Error('There was a problem loading the team page, please report this error.')
   }
+  const ancestorTeams = I.Set(ancestorTeamnames(teamname))
+  const memberInfos = state.entities.getIn(['teams', 'teamNameToMembers'], I.Map())
+  const memberInfo = memberInfos.get(teamname, I.Set())
+  const ancestorMemberInfo = memberInfos.filter((v, k) => ancestorTeams.has(k))
   return {
-    _memberInfo: state.entities.getIn(['teams', 'teamNameToMembers', teamname], I.Set()),
+    _memberInfo: memberInfo,
+    _ancestorMemberInfo: ancestorMemberInfo,
     _requests: state.entities.getIn(['teams', 'teamNameToRequests', teamname], I.Set()),
     _invites: state.entities.getIn(['teams', 'teamNameToInvites', teamname], I.Set()),
     isTeamOpen: state.entities.getIn(['teams', 'teamNameToTeamSettings', teamname], {
@@ -54,26 +54,10 @@
     publicityTeam: state.entities.getIn(['teams', 'teamNameToPublicitySettings', teamname], {
       team: false,
     }).team,
+    you: state.config.username,
     selectedTab: routeState.get('selectedTab') || 'members',
     you: state.config.username,
-=======
-  const ancestorTeams = I.Set(ancestorTeamnames(teamname))
-  const memberInfos = state.entities.getIn(['teams', 'teamNameToMembers'], I.Map())
-  const memberInfo = memberInfos.get(teamname, I.Set())
-  const ancestorMemberInfo = memberInfos.filter((v, k) => ancestorTeams.has(k))
-  return {
-    _memberInfo: memberInfo,
-    _ancestorMemberInfo: ancestorMemberInfo,
-    _requests: state.entities.getIn(['teams', 'teamNameToRequests', teamname], I.Set()),
-    _invites: state.entities.getIn(['teams', 'teamNameToInvites', teamname], I.Set()),
-    loading: state.entities.getIn(['teams', 'teamNameToLoading', teamname], true),
-    name: teamname,
-    you: state.config.username,
-    selectedTab: routeState.get('selectedTab') || 'members',
-    isTeamOpen: state.entities.getIn(['teams', 'teamNameToTeamSettings', teamname], {
-      open: false,
-    }).open,
->>>>>>> beec3710
+
   }
 }
 
@@ -140,13 +124,6 @@
   const onLeaveTeam = () => dispatchProps._onLeaveTeam(stateProps.name)
   const onClickOpenTeamSetting = () => dispatchProps._onClickOpenTeamSetting(stateProps.isTeamOpen)
   const onCreateSubteam = () => dispatchProps._onCreateSubteam(stateProps.name)
-<<<<<<< HEAD
-  const setPublicityMember = (checked: boolean) => dispatchProps._setPublicityMember(stateProps.name, checked)
-  const setPublicityTeam = (checked: boolean) => dispatchProps._setPublicityTeam(stateProps.name, checked)
-  const yourType = stateProps._memberInfo.find(member => member.username === stateProps.you)
-  const youCanAddPeople = yourType && (yourType.type === 'owner' || yourType.type === 'admin')
-  const youCanCreateSubteam = youCanAddPeople
-=======
 
   const you = stateProps.you
   let youExplicitAdmin = false
@@ -162,9 +139,10 @@
   const showAddYourselfBanner = !youAreMember && !youExplicitAdmin && youImplicitAdmin
   const youCanAddPeople = youAdmin
   const youCanCreateSubteam = youAdmin
-
+  
   const onAddSelf = () => dispatchProps._onAddSelf(stateProps.name, you)
->>>>>>> beec3710
+  const setPublicityMember = (checked: boolean) => dispatchProps._setPublicityMember(stateProps.name, checked)
+  const setPublicityTeam = (checked: boolean) => dispatchProps._setPublicityTeam(stateProps.name, checked)
 
   const customComponent = (
     <CustomComponent
@@ -192,12 +170,9 @@
     onManageChat,
     onOpenFolder,
     onClickOpenTeamSetting,
-<<<<<<< HEAD
     setPublicityMember,
     setPublicityTeam,
-=======
     showAddYourselfBanner,
->>>>>>> beec3710
     youCanAddPeople,
     youCanCreateSubteam,
   }
