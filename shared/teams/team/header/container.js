--- conflicted
+++ resolved
@@ -34,20 +34,7 @@
     dispatch(navigateAppend([{props: {teamname}, selected: 'addPeople'}]))
     dispatch(createAddResultsToUserInput({searchKey: 'addToTeamSearch', searchResults: [you]}))
   },
-<<<<<<< HEAD
-  onAddPeople: target =>
-    dispatch(
-      navigateAppend([
-        {
-          props: {position: 'bottom left', targetRect: target && target.getBoundingClientRect(), teamname},
-          selected: 'addPeopleHow',
-        },
-      ])
-    ),
   onChat: () => dispatch(Chat2Gen.createStartConversation({teamname})),
-=======
-  onChat: () => dispatch(Chat2Gen.createStartConversation({tlf: `/keybase/team/${teamname}`})),
->>>>>>> ba316872
   onEditDescription: () => dispatch(navigateAppend([{props: {teamname}, selected: 'editTeamDescription'}])),
 })
 
