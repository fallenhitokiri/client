// @flow
import {connect, type TypedState} from '../../../util/container'
import * as Constants from '../../../constants/teams'
import * as Chat2Gen from '../../../actions/chat2-gen'
import * as Types from '../../../constants/types/teams'
import {createAddResultsToUserInput} from '../../../actions/search-gen'
import {navigateAppend} from '../../../actions/route-tree'
import {TeamHeader} from '.'

export type OwnProps = {
  teamname: Types.Teamname,
}

const mapStateToProps = (state: TypedState, {teamname}: OwnProps) => {
  const yourOperations = Constants.getCanPerform(state, teamname)
  return {
    canEditDescription: yourOperations.editChannelDescription,
    canJoinTeam: yourOperations.joinTeam,
    canManageMembers: yourOperations.manageMembers,
    description: state.entities.getIn(['teams', 'teamNameToPublicitySettings', teamname, 'description'], ''),
    memberCount: state.entities.getIn(['teams', 'teammembercounts', teamname], 0),
    openTeam: state.entities.getIn(['teams', 'teamNameToTeamSettings', teamname, 'open'], false),
    role: Constants.getRole(state, teamname),
    you: state.config.username,
  }
}

const mapDispatchToProps = (dispatch: Dispatch, {teamname}: OwnProps) => ({
  _onAddSelf: (you: ?string) => {
    if (!you) {
      return
    }
    dispatch(navigateAppend([{props: {teamname}, selected: 'addPeople'}]))
    dispatch(createAddResultsToUserInput({searchKey: 'addToTeamSearch', searchResults: [you]}))
  },
<<<<<<< HEAD
  onAddPeople: () => dispatch(navigateAppend([{props: {teamname}, selected: 'addPeople'}])),
  onChat: () => dispatch(Chat2Gen.createStartConversation({tlf: `/keybase/team/${teamname}`})),
=======
  onAddPeople: target =>
    dispatch(
      navigateAppend([
        {
          props: {teamname, position: 'bottom left', targetRect: target && target.getBoundingClientRect()},
          selected: 'addPeopleHow',
        },
      ])
    ),
  onChat: () => dispatch(createOpenTeamConversation({teamname, channelname: 'general'})),
>>>>>>> ec20dca4
  onEditDescription: () => dispatch(navigateAppend([{props: {teamname}, selected: 'editTeamDescription'}])),
})

const mergeProps = (stateProps, dispatchProps, ownProps) => ({
  ...stateProps,
  ...dispatchProps,
  ...ownProps,
  onAddSelf: () => dispatchProps._onAddSelf(stateProps.you),
})

export default connect(mapStateToProps, mapDispatchToProps, mergeProps)(TeamHeader)<|MERGE_RESOLUTION|>--- conflicted
+++ resolved
@@ -33,21 +33,16 @@
     dispatch(navigateAppend([{props: {teamname}, selected: 'addPeople'}]))
     dispatch(createAddResultsToUserInput({searchKey: 'addToTeamSearch', searchResults: [you]}))
   },
-<<<<<<< HEAD
-  onAddPeople: () => dispatch(navigateAppend([{props: {teamname}, selected: 'addPeople'}])),
-  onChat: () => dispatch(Chat2Gen.createStartConversation({tlf: `/keybase/team/${teamname}`})),
-=======
   onAddPeople: target =>
     dispatch(
       navigateAppend([
         {
-          props: {teamname, position: 'bottom left', targetRect: target && target.getBoundingClientRect()},
+          props: {position: 'bottom left', targetRect: target && target.getBoundingClientRect(), teamname},
           selected: 'addPeopleHow',
         },
       ])
     ),
-  onChat: () => dispatch(createOpenTeamConversation({teamname, channelname: 'general'})),
->>>>>>> ec20dca4
+  onChat: () => dispatch(Chat2Gen.createStartConversation({tlf: `/keybase/team/${teamname}`})),
   onEditDescription: () => dispatch(navigateAppend([{props: {teamname}, selected: 'editTeamDescription'}])),
 })
 
