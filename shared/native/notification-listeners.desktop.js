// @flow
import * as RPCTypes from '../constants/types/rpc-gen'
import sharedNotificationActions from './notification-listeners.shared'
import {kbfsNotification} from '../util/kbfs-notifications'
import * as SafeElectron from '../util/safe-electron.desktop'
import {isWindows} from '../constants/platform'
import dumpLogs from '../logger/dump-log-fs'
import engine from '../engine'
import {NotifyPopup} from './notifications'

<<<<<<< HEAD
// TODO(mm) Move these to their own actions
export default function(
  dispatch: Dispatch,
  getState: () => Object,
  notify: any
): RPCTypes.IncomingCallMapType {
  const fromShared: RPCTypes.IncomingCallMapType = shared(dispatch, getState, notify)
  const handlers: RPCTypes.IncomingCallMapType = {
    'keybase.1.NotifyApp.exit': () => {
      console.log('App exit requested')
      SafeElectron.getApp().exit(0)
    },
    'keybase.1.NotifyFS.FSActivity': ({notification}) => {
      kbfsNotification(notification, notify, getState)
    },
    'keybase.1.NotifyPGP.pgpKeyInSecretStoreFile': () => {
      RPCTypes.pgpPgpStorageDismissRpcPromise().catch(err => {
        console.warn('Error in sending pgpPgpStorageDismissRpc:', err)
      })
    },
    'keybase.1.NotifyService.shutdown': ({code}, response) => {
      response.result()
      if (isWindows && code !== RPCTypes.ctlExitCode.restart) {
        console.log('Quitting due to service shutdown')
        // Quit just the app, not the service
        SafeElectron.getApp().quit()
      }
    },
    'keybase.1.NotifySession.clientOutOfDate': ({upgradeTo, upgradeURI, upgradeMsg}) => {
=======
// TODO: DESKTOP-6662 - Move notification listeners to their own actions
export default (): void => {
  sharedNotificationActions()

  engine().setIncomingActionCreators('keybase.1.NotifyApp.exit', () => {
    console.log('App exit requested')
    remote.app.exit(0)
  })

  engine().setIncomingActionCreators('keybase.1.NotifyFS.FSActivity', ({notification}, _, __, getState) => [
    kbfsNotification(notification, NotifyPopup, getState),
  ])

  engine().setIncomingActionCreators('keybase.1.NotifyPGP.pgpKeyInSecretStoreFile', () => [
    RPCTypes.pgpPgpStorageDismissRpcPromise().catch(err => {
      console.warn('Error in sending pgpPgpStorageDismissRpc:', err)
    }),
  ])

  engine().setIncomingActionCreators('keybase.1.NotifyService.shutdown', ({code}, response) => {
    response && response.result()
    if (isWindows && code !== RPCTypes.ctlExitCode.restart) {
      console.log('Quitting due to service shutdown')
      // Quit just the app, not the service
      remote.app.quit(true)
    }
  })

  engine().setIncomingActionCreators(
    'keybase.1.NotifySession.clientOutOfDate',
    ({upgradeTo, upgradeURI, upgradeMsg}) => {
>>>>>>> c6990f23
      const body = upgradeMsg || `Please update to ${upgradeTo} by going to ${upgradeURI}`
      return [NotifyPopup('Client out of date!', {body}, 60 * 60)]
    }
  )

  engine().setIncomingActionCreators('keybase.1.logsend.prepareLogsend', (_, response) => {
    dumpLogs().then(() => response && response.result())
  })
}<|MERGE_RESOLUTION|>--- conflicted
+++ resolved
@@ -8,44 +8,13 @@
 import engine from '../engine'
 import {NotifyPopup} from './notifications'
 
-<<<<<<< HEAD
-// TODO(mm) Move these to their own actions
-export default function(
-  dispatch: Dispatch,
-  getState: () => Object,
-  notify: any
-): RPCTypes.IncomingCallMapType {
-  const fromShared: RPCTypes.IncomingCallMapType = shared(dispatch, getState, notify)
-  const handlers: RPCTypes.IncomingCallMapType = {
-    'keybase.1.NotifyApp.exit': () => {
-      console.log('App exit requested')
-      SafeElectron.getApp().exit(0)
-    },
-    'keybase.1.NotifyFS.FSActivity': ({notification}) => {
-      kbfsNotification(notification, notify, getState)
-    },
-    'keybase.1.NotifyPGP.pgpKeyInSecretStoreFile': () => {
-      RPCTypes.pgpPgpStorageDismissRpcPromise().catch(err => {
-        console.warn('Error in sending pgpPgpStorageDismissRpc:', err)
-      })
-    },
-    'keybase.1.NotifyService.shutdown': ({code}, response) => {
-      response.result()
-      if (isWindows && code !== RPCTypes.ctlExitCode.restart) {
-        console.log('Quitting due to service shutdown')
-        // Quit just the app, not the service
-        SafeElectron.getApp().quit()
-      }
-    },
-    'keybase.1.NotifySession.clientOutOfDate': ({upgradeTo, upgradeURI, upgradeMsg}) => {
-=======
 // TODO: DESKTOP-6662 - Move notification listeners to their own actions
 export default (): void => {
   sharedNotificationActions()
 
   engine().setIncomingActionCreators('keybase.1.NotifyApp.exit', () => {
     console.log('App exit requested')
-    remote.app.exit(0)
+    SafeElectron.getApp().exit(0)
   })
 
   engine().setIncomingActionCreators('keybase.1.NotifyFS.FSActivity', ({notification}, _, __, getState) => [
@@ -63,14 +32,13 @@
     if (isWindows && code !== RPCTypes.ctlExitCode.restart) {
       console.log('Quitting due to service shutdown')
       // Quit just the app, not the service
-      remote.app.quit(true)
+      SafeElectron.getApp().quit()
     }
   })
 
   engine().setIncomingActionCreators(
     'keybase.1.NotifySession.clientOutOfDate',
     ({upgradeTo, upgradeURI, upgradeMsg}) => {
->>>>>>> c6990f23
       const body = upgradeMsg || `Please update to ${upgradeTo} by going to ${upgradeURI}`
       return [NotifyPopup('Client out of date!', {body}, 60 * 60)]
     }
