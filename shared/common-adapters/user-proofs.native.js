--- conflicted
+++ resolved
@@ -4,6 +4,7 @@
 import ClickableBox from './clickable-box'
 import Icon from './icon'
 import Meta from './meta'
+import ProgressIndicator from './progress-indicator'
 import React, {Component} from 'react'
 import Text from './text'
 import openUrl from '../util/open-url'
@@ -31,11 +32,7 @@
           </Box>
         </Box>
         <Box style={styleStatusIconContainer}>
-<<<<<<< HEAD
-          <Icon type={'iconfont-proof-placeholder'} style={{...styleStatusIcon('iconfont-proof-placeholder'), color: globalColors.lightGrey}} />
-=======
           <Icon type={'iconfont-proof-placeholder'} style={{...styleStatusIcon('iconfont-proof-placeholder'), color: globalColors.black_10}} />
->>>>>>> e7063281
         </Box>
       </Box>
     </ClickableBox>
@@ -69,11 +66,7 @@
       </Box>
       <ClickableBox style={styleStatusIconTouchable} activeOpacity={0.8} underlayColor={globalColors.white} onClick={() => onClickStatus(proof)}>
         <Box style={styleStatusIconContainer} onClick={() => onClickStatus(proof)}>
-<<<<<<< HEAD
-          {proofStatusIconType && (proof.state === proofChecking ? <ProgressIndicator style={styleSpinner} /> : <Icon type={proofStatusIconType} style={{fontSize: 32}} />)}
-=======
-          {proofStatusIconType && <Icon type={proofStatusIconType} style={{fontSize: 28}} />}
->>>>>>> e7063281
+          {proofStatusIconType && (proof.state === proofChecking ? <ProgressIndicator style={styleSpinner} /> : <Icon type={proofStatusIconType} style={{fontSize: 28}} />)}
           {hasMenu && <Icon type='iconfont-caret-down' />}
         </Box>
       </ClickableBox>
@@ -86,11 +79,7 @@
     <Box style={styleRow}>
       <Box style={styleProofNameSection}>
         <Box style={styleProofNameLabelContainer}>
-<<<<<<< HEAD
-          <Box style={{...globalStyles.loadingTextStyle, width, height: 16}} />
-=======
-          <Box style={{...globalStyles.loadingTextStyle, width, marginTop: globalMargins.tiny, height: 16, borderRadius: 2}} />
->>>>>>> e7063281
+          <Box style={{...globalStyles.loadingTextStyle, width, height: 16, borderRadius: 2}} />
         </Box>
       </Box>
       <Box style={styleStatusIconContainer}>
@@ -164,10 +153,6 @@
   height: 32,
   minHeight: 32,
   minWidth: 32,
-<<<<<<< HEAD
-=======
-  width: 32,
->>>>>>> e7063281
 }
 
 const styleContainer = {
@@ -204,9 +189,9 @@
 }
 const styleStatusIcon = (statusIcon: IconType) => ({
   color: defaultColor(statusIcon),
-<<<<<<< HEAD
   fontSize: 32,
 })
+
 const styleSpinner = {
   height: 32,
   paddingBottom: globalMargins.tiny,
@@ -215,11 +200,7 @@
   paddingTop: globalMargins.tiny,
   width: 32,
 }
-=======
-  marginLeft: globalMargins.xtiny,
-  fontSize: 28,
-})
->>>>>>> e7063281
+
 const styleProofNameSection = {
   ...globalStyles.flexBoxRow,
   alignItems: 'flex-start',
