--- conflicted
+++ resolved
@@ -12,12 +12,8 @@
     <div title="loading..." style="flex: 1;background-color: #f5f5f5"></div>
   </div>
   <div id="modal-root"></div>
-<<<<<<< HEAD
   <script>window.eval = global.eval = function () { throw new Error('Sorry, this app does not support window.eval().') }</script>
-  <script src="renderer-load.js"></script>
-=======
   <script src="renderer-load.desktop.js"></script>
->>>>>>> 1281a083
 </body>
 
 </html>