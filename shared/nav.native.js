// @flow
import GlobalError from './global-errors/container'
import Offline from './offline'
import React, {Component} from 'react'
import {compose, lifecycle} from 'recompose'
import TabBar, {tabBarHeight} from './tab-bar/index.render.native'
import {Box, NativeKeyboard, NativeKeyboardAvoidingView} from './common-adapters/index.native'
import {Dimensions, StatusBar} from 'react-native'
import {NavigationActions} from 'react-navigation'
import CardStackTransitioner from 'react-navigation/src/views/CardStackTransitioner'
import {chatTab, loginTab} from './constants/tabs'
import {connect} from 'react-redux'
import {globalColors, globalStyles, statusBarHeight} from './styles/index.native'
import {isIOS} from './constants/platform'
import {navigateTo, navigateUp, switchTo} from './actions/route-tree'
import glamorous from 'glamorous-native'

import type {Props} from './nav'
import type {TypedState} from './constants/reducer'
import type {Tab} from './constants/tabs'
import type {NavigationAction} from 'react-navigation'
import type {RouteProps} from './route-tree/render-route'

type OwnProps = RouteProps<{}, {}>

class CardStackShim extends Component {
  getScreenOptions = () => ({transitionInteractivityThreshold: 0.9})
  getStateForAction = emptyObj
  getActionForPathAndParams = emptyObj
  getPathAndParamsForState = emptyObj
  getComponentForState = emptyObj

  getComponentForRouteName = () => this.RenderRouteShim

  RenderRouteShim = ({navigation}) => {
    const route = navigation.state.params
    return this.props.renderRoute(route)
  }

  _dispatchShim = (action: NavigationAction) => {
    if (action.type === NavigationActions.BACK) {
      this.props.onNavigateBack()
    }
  }

  render() {
    const stack = this.props.stack

    const navigation = {
      state: {
        index: stack.size - 1,
        routes: stack
          .map(route => {
            const routeName = route.path.join('/')
            return {key: routeName, routeName, params: route}
          })
          .toArray(),
      },
      dispatch: this._dispatchShim,
      navigate: nop,
      goBack: nop,
      setParams: nop,
    }

    return (
      <CardStackTransitioner navigation={navigation} router={this} headerMode="none" mode={this.props.mode} />
    )
  }
}

const nop = () => {}
const emptyObj = () => ({})

const barStyle = ({showStatusBarDarkContent, underStatusBar}) => {
  // android always uses light-content
  if (!isIOS) {
    return 'light-content'
  }
  // allow an override when underStatusBar is true, but
  // the content being displayed has a light background
  if (showStatusBarDarkContent) {
    return 'dark-content'
  }
  // replicates original behaviour of showing light text
  // in the status bar when 'underStatusBar' is set to true
  if (underStatusBar) {
    return 'light-content'
  }
  // default to showing dark-content (dark text/icons) when
  // on iOS
  return 'dark-content'
}

function renderStackRoute(route) {
  const {underStatusBar, hideStatusBar, showStatusBarDarkContent} = route.tags
<<<<<<< HEAD
  const View = glamorous.view(route.tags.underStatusBar ? sceneWrapStyleUnder : sceneWrapStyleOver)
=======
  // Skip extra view if no statusbar
  if (hideStatusBar) {
    return route.component
  }

>>>>>>> aaa1d262
  return (
    <View>
      <StatusBar
        hidden={hideStatusBar}
        translucent={true}
        backgroundColor="rgba(0, 26, 51, 0.25)"
        barStyle={barStyle({showStatusBarDarkContent, underStatusBar})}
      />
      {route.component}
    </View>
  )
}

<<<<<<< HEAD
const Container = isIOS
  ? ({shim, tabBar}) => (
      <Box style={flexOne}>
        <NativeKeyboardAvoidingView behavior="padding" style={sceneWrapStyleUnder}>
          {shim}
        </NativeKeyboardAvoidingView>
      </Box>
    )
  : ({hideNav, shim, tabBar}) => (
      <Box style={flexOne}>
        <Box style={!hideNav ? styleScreenSpaceAndroid : flexOne}>
          {shim}
        </Box>
      </Box>
    )

function MainNavStack({routeStack, routeSelected, navigateUp, reachability, hideNav}) {
  const screens = routeStack
  const shim = (
    <Box style={flexOne}>
      <CardStackShim
        key={routeSelected}
        stack={screens}
        renderRoute={renderStackRoute}
        onNavigateBack={navigateUp}
      />
      {![chatTab].includes(routeSelected) && <Offline reachability={reachability} appFocused={true} />}
      <GlobalError />
    </Box>
  )
  return <Container hideNav={hideNav} shim={shim} />
=======
const forIOS = ({hideNav, shim, tabBar}) => (
  <Box style={flexOne}>
    <NativeKeyboardAvoidingView behavior="padding" style={sceneWrapStyleUnder}>
      {shim}
    </NativeKeyboardAvoidingView>
    {!hideNav && tabBar}
  </Box>
)

const forAndroid = ({hideNav, shim, tabBar}) => (
  <Box style={flexOne}>
    <Box style={!hideNav ? styleScreenSpaceAndroid : flexOne}>
      {shim}
    </Box>
    {!hideNav &&
      <Box style={styleCollapsibleNavAndroid}>
        {tabBar}
      </Box>}
  </Box>
)

function MainNavStack(props: Props) {
  const screens = props.routeStack
  const shim = [
    <CardStackShim
      key={props.routeSelected}
      stack={screens}
      renderRoute={renderStackRoute}
      onNavigateBack={props.navigateUp}
    />,
    ![chatTab].includes(props.routeSelected) &&
      <Offline key="offline" reachability={props.reachability} appFocused={true} />,
    <GlobalError key="globalError" />,
  ].filter(Boolean)

  const tabBar = (
    <TabBar
      onTabClick={props.switchTab}
      selectedTab={props.routeSelected}
      username={props.username}
      badgeNumbers={props.navBadges.toJS()}
    />
  )
  const Container = isAndroid ? forAndroid : forIOS
  return <Container hideNav={props.hideNav} shim={shim} tabBar={tabBar} />
>>>>>>> aaa1d262
}

function Nav(props: Props) {
  const baseScreens = props.routeStack.filter(r => !r.tags.layerOnTop)
  if (!baseScreens.size) {
    throw new Error('no route component to render without layerOnTop tag')
  }

  const fullscreenPred = r => r.tags.fullscreen
  const mainScreens = baseScreens.takeUntil(fullscreenPred)
  const fullScreens = baseScreens.skipUntil(fullscreenPred).unshift({
    component: (
      <MainNavStack
        routeStack={mainScreens}
        routeSelected={props.routeSelected}
        navigateUp={props.navigateUp}
        reachability={props.reachability}
      />
    ),
    path: ['main'],
    tags: {underStatusBar: true}, // don't pad nav stack (child screens have own padding)
  })

  const shim = (
    <CardStackShim
      stack={fullScreens}
      renderRoute={renderStackRoute}
      onNavigateBack={props.navigateUp}
      mode="modal"
    />
  )
  const layerScreens = props.routeStack.filter(r => r.tags.layerOnTop)
  const layers = layerScreens.map(r => r.leafComponent)

<<<<<<< HEAD
  return (
    <Box style={globalStyles.fillAbsolute}>
      <CardStackShim
        stack={fullScreens}
        renderRoute={renderStackRoute}
        onNavigateBack={props.navigateUp}
        mode="modal"
      />
      {layerScreens.map(r => r.leafComponent)}
      {!props.hideNav &&
        <Box style={isIOS ? null : styleCollapsibleNavAndroid}>
          <TabBar
            onTabClick={props.switchTab}
            selectedTab={props.routeSelected}
            username={props.username}
            badgeNumbers={props.navBadges.toJS()}
          />
        </Box>}
    </Box>
  )
=======
  // If we have layers, lets add an extra box, else lets just pass through
  if (layers.length) {
    return (
      <Box style={globalStyles.fillAbsolute}>
        {shim}
        {layers}
      </Box>
    )
  } else {
    return shim
  }
>>>>>>> aaa1d262
}

const sceneWrapStyleUnder = {
  backgroundColor: globalColors.white,
  flex: 1,
}

const sceneWrapStyleOver = {
  backgroundColor: globalColors.white,
  flex: 1,
  paddingTop: statusBarHeight,
}

const styleScreenSpaceAndroid = {
  flex: -1,
  height: Dimensions.get('window').height - tabBarHeight,
}

const styleCollapsibleNavAndroid = {
  flexShrink: 999999,
}

const flexOne = {
  flex: 1,
}

const mapStateToProps = (state: TypedState, ownProps: OwnProps) => ({
  dumbFullscreen: state.dev.debugConfig.dumbFullscreen,
  hideNav: ownProps.routeSelected === loginTab,
  hideKeyboard: state.config.hideKeyboard,
  navBadges: state.notifications.get('navBadges'),
  reachability: state.gregor.reachability,
  username: state.config.username,
})

const mapDispatchToProps = (dispatch: Dispatch, ownProps: OwnProps) => ({
  navigateUp: () => dispatch(navigateUp()),
  switchTab: (tab: Tab) => {
    if (tab === chatTab && ownProps.routeSelected === tab) {
      dispatch(navigateTo(ownProps.routePath.push(tab)))
      return
    }

    const action = ownProps.routeSelected === tab ? navigateTo : switchTo
    // $FlowIssue TODO fix this
    dispatch(action(ownProps.routePath.push(tab)))
  },
})

export default compose(
  connect(mapStateToProps, mapDispatchToProps),
  lifecycle({
    componentWillReceiveProps(nextProps) {
      const nextPath = nextProps.routeStack.last().path
      const curPath = this.props.routeStack.last().path
      const curTags = this.props.routeStack.last().tags
      if (!nextPath.equals(curPath) && !curTags.keepKeyboardOnLeave) {
        NativeKeyboard.dismiss()
      } else if (this.props.hideKeyboard !== nextProps.hideKeyboard) {
        NativeKeyboard.dismiss()
      }
    },
  })
)(Nav)<|MERGE_RESOLUTION|>--- conflicted
+++ resolved
@@ -93,15 +93,13 @@
 
 function renderStackRoute(route) {
   const {underStatusBar, hideStatusBar, showStatusBarDarkContent} = route.tags
-<<<<<<< HEAD
-  const View = glamorous.view(route.tags.underStatusBar ? sceneWrapStyleUnder : sceneWrapStyleOver)
-=======
   // Skip extra view if no statusbar
   if (hideStatusBar) {
     return route.component
   }
 
->>>>>>> aaa1d262
+  const View = glamorous.view(route.tags.underStatusBar ? sceneWrapStyleUnder : sceneWrapStyleOver)
+
   return (
     <View>
       <StatusBar
@@ -115,7 +113,6 @@
   )
 }
 
-<<<<<<< HEAD
 const Container = isIOS
   ? ({shim, tabBar}) => (
       <Box style={flexOne}>
@@ -147,53 +144,6 @@
     </Box>
   )
   return <Container hideNav={hideNav} shim={shim} />
-=======
-const forIOS = ({hideNav, shim, tabBar}) => (
-  <Box style={flexOne}>
-    <NativeKeyboardAvoidingView behavior="padding" style={sceneWrapStyleUnder}>
-      {shim}
-    </NativeKeyboardAvoidingView>
-    {!hideNav && tabBar}
-  </Box>
-)
-
-const forAndroid = ({hideNav, shim, tabBar}) => (
-  <Box style={flexOne}>
-    <Box style={!hideNav ? styleScreenSpaceAndroid : flexOne}>
-      {shim}
-    </Box>
-    {!hideNav &&
-      <Box style={styleCollapsibleNavAndroid}>
-        {tabBar}
-      </Box>}
-  </Box>
-)
-
-function MainNavStack(props: Props) {
-  const screens = props.routeStack
-  const shim = [
-    <CardStackShim
-      key={props.routeSelected}
-      stack={screens}
-      renderRoute={renderStackRoute}
-      onNavigateBack={props.navigateUp}
-    />,
-    ![chatTab].includes(props.routeSelected) &&
-      <Offline key="offline" reachability={props.reachability} appFocused={true} />,
-    <GlobalError key="globalError" />,
-  ].filter(Boolean)
-
-  const tabBar = (
-    <TabBar
-      onTabClick={props.switchTab}
-      selectedTab={props.routeSelected}
-      username={props.username}
-      badgeNumbers={props.navBadges.toJS()}
-    />
-  )
-  const Container = isAndroid ? forAndroid : forIOS
-  return <Container hideNav={props.hideNav} shim={shim} tabBar={tabBar} />
->>>>>>> aaa1d262
 }
 
 function Nav(props: Props) {
@@ -211,24 +161,15 @@
         routeSelected={props.routeSelected}
         navigateUp={props.navigateUp}
         reachability={props.reachability}
+        hideNav={props.hideNav}
       />
     ),
     path: ['main'],
     tags: {underStatusBar: true}, // don't pad nav stack (child screens have own padding)
   })
 
-  const shim = (
-    <CardStackShim
-      stack={fullScreens}
-      renderRoute={renderStackRoute}
-      onNavigateBack={props.navigateUp}
-      mode="modal"
-    />
-  )
   const layerScreens = props.routeStack.filter(r => r.tags.layerOnTop)
-  const layers = layerScreens.map(r => r.leafComponent)
-
-<<<<<<< HEAD
+
   return (
     <Box style={globalStyles.fillAbsolute}>
       <CardStackShim
@@ -249,19 +190,6 @@
         </Box>}
     </Box>
   )
-=======
-  // If we have layers, lets add an extra box, else lets just pass through
-  if (layers.length) {
-    return (
-      <Box style={globalStyles.fillAbsolute}>
-        {shim}
-        {layers}
-      </Box>
-    )
-  } else {
-    return shim
-  }
->>>>>>> aaa1d262
 }
 
 const sceneWrapStyleUnder = {
