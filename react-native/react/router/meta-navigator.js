'use strict'
/**
 * @providesModule Meta Navigator
 * A Meta navigator for handling different navigators at the top level.
 * todo(mm) explain why we need a meta navigator
 */

import React, { Component, View } from 'react-native'
import { connect } from 'react-redux/native'
import Immutable from 'immutable'

class MetaNavigator extends Component {
  constructor () {
    super()

    this.state = {
    }
  }

  isParentOfRoute (routeParent, routeMaybeChild) {
    return (
      !Immutable.is(routeMaybeChild, routeParent) &&
      Immutable.is(routeMaybeChild.slice(0, routeParent.count()), routeParent)
    )
  }

  shouldComponentUpdate (nextProps, nextState) {
    const { store, rootComponent } = this.props
    const route = this.props.uri
    const nextRoute = nextProps.uri

    const { componentAtTop, routeStack: nextRouteStack } = this.getComponentAtTop(rootComponent, store, nextRoute)
    if (nextProps === this.props && nextState === this.state) {
      return false
    } else if (this.isParentOfRoute(route, nextRoute)) {
      this.refs.navigator.push(componentAtTop)
      return true
    // TODO: also check to see if this route exists in the navigator's route
    } else if (this.isParentOfRoute(nextRoute, route)) {
      const navRoutes = this.refs.navigator.getCurrentRoutes()
      const targetRoute = navRoutes.reverse().find(navRoute =>
          navRoute.component === componentAtTop.component && navRoute.title === componentAtTop.title
      )
      this.refs.navigator.popToRoute(targetRoute)
      return true
    } else {
      this.refs.navigator.immediatelyResetRouteStack(nextRouteStack.toJS())
      return true
    }
  }

<<<<<<< HEAD
  findGlobalRouteHandler (currentPath) {
    let parseRoute = null
    if (this.props.globalRoutes) {
      this.props.globalRoutes.forEach((route) => {
        if (route.canParseNextRoute(currentPath)) {
          parseRoute = route.parseRoute
          return false // short circuit
        } else {
          return true
        }
      })
    }

    return parseRoute
  }

  getComponentAtTop (rootRouteParser, store, uri) {
=======
  componentDidMount () {
    // TODO FIX this...
    // This is just to fix an error we get from the navigator complaining about
    // some var elgibleGestures not setup. This hack sets it up.
    this.refs.navigator._handleTouchStart()
  }

  getComponentAtTop (rootComponent, store, uri) {
>>>>>>> eed0dc6c
    let currentPath = uri.first() || Immutable.Map()
    let nextPath = uri.rest().first() || Immutable.Map()
    let restPath = uri.rest().rest()
    let routeStack = Immutable.List()

    let nextComponent = rootComponent
    let parseNextRoute = rootComponent.parseRoute
    let componentAtTop = null

    while (parseNextRoute) {
      const t = parseNextRoute(store, currentPath, nextPath, uri)
      componentAtTop = {
        ...t.componentAtTop,
        upLink: currentPath.get('upLink'),
        upTitle: currentPath.get('upTitle')
      }

      // If the component was created through subRoutes we have access to the nextComponent implicitly
      if (!componentAtTop.component && nextComponent) {
        componentAtTop.component = nextComponent
      }

      nextComponent = null
      parseNextRoute = t.parseNextRoute

      // If you return subRoutes, we'll figure out which route is next
      // We also handle globalRoutes here
      if (!parseNextRoute) {
        const subRoutes = {
          ...this.props.globalRoutes,
          ...t.subRoutes
        }

        if (subRoutes[nextPath.get('path')]) {
          nextComponent = subRoutes[nextPath.get('path')]
          parseNextRoute = nextComponent.parseRoute
        }
      }

      routeStack = routeStack.push(componentAtTop)

      currentPath = nextPath
      nextPath = restPath.first() || Immutable.Map()
      restPath = restPath.rest()
    }

    return {componentAtTop, routeStack}
  }

  render () {
<<<<<<< HEAD
    const { store, rootRouteParser, uri, NavBar, Navigator } = this.props
=======
    const { store, rootComponent, uri, NavBar } = this.props
>>>>>>> eed0dc6c

    let {componentAtTop, routeStack} = this.getComponentAtTop(rootComponent, store, uri)

    return (
      <Navigator
        saveName='main'
        ref='navigator'
        initialRouteStack={routeStack.toJS()}
        configureScene={route => route.sceneConfig || Navigator.SceneConfigs.FloatFromRight }
        renderScene={(route, navigator) => {
          return (
            <View style={{flex: 1, marginTop: route.hideNavBar ? 0 : this.props.navBarHeight}}>
              {React.createElement(connect(route.mapStateToProps || (state => state))(route.component), {...route.props})}
            </View>
          )
        }}
        navigationBar={componentAtTop.hideNavBar ? null : NavBar}
      />
    )
  }
}

MetaNavigator.propTypes = {
  uri: React.PropTypes.object.isRequired,
  store: React.PropTypes.object.isRequired,
  NavBar: React.PropTypes.object.isRequired,
<<<<<<< HEAD
  rootRouteParser: React.PropTypes.func.isRequired,
  Navigator: React.PropTypes.object.isRequired,
=======
  rootComponent: React.PropTypes.func.isRequired,
>>>>>>> eed0dc6c
  globalRoutes: React.PropTypes.object,
  navBarHeight: React.PropTypes.number.isRequired
}

export default MetaNavigator<|MERGE_RESOLUTION|>--- conflicted
+++ resolved
@@ -49,34 +49,7 @@
     }
   }
 
-<<<<<<< HEAD
-  findGlobalRouteHandler (currentPath) {
-    let parseRoute = null
-    if (this.props.globalRoutes) {
-      this.props.globalRoutes.forEach((route) => {
-        if (route.canParseNextRoute(currentPath)) {
-          parseRoute = route.parseRoute
-          return false // short circuit
-        } else {
-          return true
-        }
-      })
-    }
-
-    return parseRoute
-  }
-
-  getComponentAtTop (rootRouteParser, store, uri) {
-=======
-  componentDidMount () {
-    // TODO FIX this...
-    // This is just to fix an error we get from the navigator complaining about
-    // some var elgibleGestures not setup. This hack sets it up.
-    this.refs.navigator._handleTouchStart()
-  }
-
   getComponentAtTop (rootComponent, store, uri) {
->>>>>>> eed0dc6c
     let currentPath = uri.first() || Immutable.Map()
     let nextPath = uri.rest().first() || Immutable.Map()
     let restPath = uri.rest().rest()
@@ -127,11 +100,7 @@
   }
 
   render () {
-<<<<<<< HEAD
-    const { store, rootRouteParser, uri, NavBar, Navigator } = this.props
-=======
-    const { store, rootComponent, uri, NavBar } = this.props
->>>>>>> eed0dc6c
+    const { store, rootComponent, uri, NavBar, Navigator } = this.props
 
     let {componentAtTop, routeStack} = this.getComponentAtTop(rootComponent, store, uri)
 
@@ -158,12 +127,8 @@
   uri: React.PropTypes.object.isRequired,
   store: React.PropTypes.object.isRequired,
   NavBar: React.PropTypes.object.isRequired,
-<<<<<<< HEAD
-  rootRouteParser: React.PropTypes.func.isRequired,
+  rootComponent: React.PropTypes.func.isRequired,
   Navigator: React.PropTypes.object.isRequired,
-=======
-  rootComponent: React.PropTypes.func.isRequired,
->>>>>>> eed0dc6c
   globalRoutes: React.PropTypes.object,
   navBarHeight: React.PropTypes.number.isRequired
 }
